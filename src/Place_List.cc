/*
  This file is part of the FRED system.

  Copyright (c) 2010-2015, University of Pittsburgh, John Grefenstette,
  Shawn Brown, Roni Rosenfield, Alona Fyshe, David Galloway, Nathan
  Stone, Jay DePasse, Anuroop Sriram, and Donald Burke.

  Licensed under the BSD 3-Clause license.  See the file "LICENSE" for
  more information.
*/

//
//
// File: Place_List.cc
//
#include <algorithm>
#include <iostream>
#include <limits>
#include <math.h>
#include <new>
#include <set>
#include <string>
#include <typeinfo>
#include <unistd.h>
#include "Classroom.h"
#include "Disease.h"
#include "Geo.h"
#include "Global.h"
#include "Hospital.h"
#include "Household.h"
#include "Neighborhood.h"
#include "Neighborhood_Layer.h"
#include "Office.h"
#include "Params.h"
#include "Person.h"
#include "Place.h"
#include "Place_List.h"
#include "Population.h"
#include "Regional_Layer.h"
#include "Regional_Patch.h"
#include "Random.h"
#include "School.h"
#include "Seasonality.h"
#include "Tracker.h"
#include "Travel.h"
#include "Utils.h"
#include "Visualization_Layer.h"
#include "Workplace.h"

// Place_List::quality_control implementation is very large,
// include from separate .cc file:
#include "Place_List_Quality_Control.cc"

using namespace std;

typedef std::map<int, int> HospitalIDCountMapT;

// mean size of "household" associated with group quarters
double Place_List::College_dorm_mean_size = 3.5;
double Place_List::Military_barracks_mean_size = 12;
double Place_List::Prison_cell_mean_size = 1.5;
double Place_List::Nursing_home_room_mean_size = 1.5;

// non-resident staff for group quarters
int Place_List::College_fixed_staff = 0;
double Place_List::College_resident_to_staff_ratio = 0;
int Place_List::Prison_fixed_staff = 0;
double Place_List::Prison_resident_to_staff_ratio = 0;
int Place_List::Nursing_home_fixed_staff = 0;
double Place_List::Nursing_home_resident_to_staff_ratio = 0;
int Place_List::Military_fixed_staff = 0;
double Place_List::Military_resident_to_staff_ratio = 0;
int Place_List::School_fixed_staff = 0;
double Place_List::School_student_teacher_ratio = 0;

int Place_List::Shelter_duration_mean = 0;
int Place_List::Shelter_duration_std = 0;
int Place_List::Shelter_delay_mean = 0;
int Place_List::Shelter_delay_std = 0;
double Place_List::Pct_households_sheltering = 0;
bool Place_List::High_income_households_sheltering = 0;
double Place_List::Early_shelter_rate = 0.0;
double Place_List::Shelter_decay_rate = 0.0;
bool Place_List::Household_hospital_map_file_exists = false;
int Place_List::Hospital_fixed_staff = 1.0;
double Place_List::Hospital_worker_to_bed_ratio = 1.0;
double Place_List::Hospital_outpatients_per_day_per_employee = 0.0;
double Place_List::Healthcare_clinic_outpatients_per_day_per_employee = 0;
int Place_List::Hospital_min_bed_threshold = 0;
double Place_List::Hospitalization_radius = 0.0;
int Place_List::Hospital_overall_panel_size = 0;
int Place_List::Enable_copy_files = 0;

//HAZEL Parameters needed for multiple place types (not just hospitals)
int Place_List::HAZEL_disaster_start_sim_day = -1;
int Place_List::HAZEL_disaster_end_sim_day = -1;
int Place_List::HAZEL_disaster_evac_start_offset = 0;
int Place_List::HAZEL_disaster_evac_end_offset = 0;
int Place_List::HAZEL_disaster_return_start_offset = 0;
int Place_List::HAZEL_disaster_return_end_offset = 0;
double Place_List::HAZEL_disaster_evac_prob_per_day = 0.0;
double Place_List::HAZEL_disaster_return_prob_per_day = 0.0;
int Place_List::HAZEL_mobile_van_max = 0;

HospitalIDCountMapT Place_List::Hospital_ID_total_assigned_size_map;
HospitalIDCountMapT Place_List::Hospital_ID_current_assigned_size_map;

double distance_between_places(Place* p1, Place* p2) {
  return Geo::xy_distance(p1->get_latitude(), p1->get_longitude(), p2->get_latitude(), p2->get_longitude());
}

Place_List::~Place_List() {
  delete_place_label_map();
}

void Place_List::init_place_type_name_lookup_map() {
  this->place_type_name_lookup_map[Place::NEIGHBORHOOD] = "NEIGHBORHOOD";
  this->place_type_name_lookup_map[Place::HOUSEHOLD] = "HOUSEHOLD";
  this->place_type_name_lookup_map[Place::SCHOOL] = "SCHOOL";
  this->place_type_name_lookup_map[Place::CLASSROOM] = "CLASSROOM";
  this->place_type_name_lookup_map[Place::WORKPLACE] = "WORKPLACE";
  this->place_type_name_lookup_map[Place::OFFICE] = "OFFICE";
  this->place_type_name_lookup_map[Place::HOSPITAL] = "HOSPITAL";
  this->place_type_name_lookup_map[Place::COMMUNITY] = "COMMUNITY";
}

void Place_List::get_parameters() {

  Params::get_param_from_string("enable_copy_files", &Place_List::Enable_copy_files);

  // geography
  Params::get_param_from_string("msa_file", Place_List::MSA_file);
  Params::get_param_from_string("counties_file", Place_List::Counties_file);
  Params::get_param_from_string("states_file", Place_List::States_file);

  // population parameters
  Params::get_param_from_string("synthetic_population_directory", Global::Synthetic_population_directory);
  Params::get_param_from_string("synthetic_population_id", Global::Synthetic_population_id);
  Params::get_param_from_string("synthetic_population_version", Global::Synthetic_population_version);
  Params::get_param_from_string("city", Global::City);
  Params::get_param_from_string("county", Global::County);
  Params::get_param_from_string("state", Global::US_state);
  Params::get_param_from_string("fips", Global::FIPS_code);
  Params::get_param_from_string("msa", Global::MSA_code);

  if(Global::Enable_Group_Quarters) {
    // group quarter parameters
    Params::get_param_from_string("college_dorm_mean_size", &Place_List::College_dorm_mean_size);
    Params::get_param_from_string("military_barracks_mean_size", &Place_List::Military_barracks_mean_size);
    Params::get_param_from_string("prison_cell_mean_size", &Place_List::Prison_cell_mean_size);
    Params::get_param_from_string("nursing_home_room_mean_size", &Place_List::Nursing_home_room_mean_size);

    Params::get_param_from_string("school_fixed_staff", &Place_List::School_fixed_staff);
    Params::get_param_from_string("school_student_teacher_ratio", &Place_List::School_student_teacher_ratio);
    Params::get_param_from_string("college_fixed_staff", &Place_List::College_fixed_staff);
    Params::get_param_from_string("college_resident_to_staff_ratio", &Place_List::College_resident_to_staff_ratio);
    Params::get_param_from_string("prison_fixed_staff", &Place_List::Prison_fixed_staff);
    Params::get_param_from_string("prison_resident_to_staff_ratio", &Place_List::Prison_resident_to_staff_ratio);
    Params::get_param_from_string("nursing_home_fixed_staff", &Place_List::Nursing_home_fixed_staff);
    Params::get_param_from_string("nursing_home_resident_to_staff_ratio",
        &Place_List::Nursing_home_resident_to_staff_ratio);
    Params::get_param_from_string("military_fixed_staff", &Place_List::Military_fixed_staff);
    Params::get_param_from_string("military_resident_to_staff_ratio", &Place_List::Military_resident_to_staff_ratio);
  }

  // household shelter parameters
  if(Global::Enable_Household_Shelter) {
    Params::get_param_from_string("shelter_in_place_duration_mean", &Place_List::Shelter_duration_mean);
    Params::get_param_from_string("shelter_in_place_duration_std", &Place_List::Shelter_duration_std);
    Params::get_param_from_string("shelter_in_place_delay_mean", &Place_List::Shelter_delay_mean);
    Params::get_param_from_string("shelter_in_place_delay_std", &Place_List::Shelter_delay_std);
    Params::get_param_from_string("shelter_in_place_compliance", &Place_List::Pct_households_sheltering);
    int temp_int;
    Params::get_param_from_string("shelter_in_place_by_income", &temp_int);
    Place_List::High_income_households_sheltering = (temp_int == 0 ? false : true);
    Params::get_param_from_string("shelter_in_place_early_rate", &Place_List::Early_shelter_rate);
    Params::get_param_from_string("shelter_in_place_decay_rate", &Place_List::Shelter_decay_rate);
  }

  // household evacuation parameters
  if(Global::Enable_HAZEL) {
    Params::get_param_from_string("HAZEL_disaster_start_sim_day", &Place_List::HAZEL_disaster_start_sim_day);
    Params::get_param_from_string("HAZEL_disaster_end_sim_day", &Place_List::HAZEL_disaster_end_sim_day);
    Params::get_param_from_string("HAZEL_disaster_evac_start_offset", &Place_List::HAZEL_disaster_evac_start_offset);
    Params::get_param_from_string("HAZEL_disaster_evac_end_offset", &Place_List::HAZEL_disaster_evac_end_offset);
    Params::get_param_from_string("HAZEL_disaster_return_start_offset", &Place_List::HAZEL_disaster_return_start_offset);
    Params::get_param_from_string("HAZEL_disaster_return_end_offset", &Place_List::HAZEL_disaster_return_end_offset);
    Params::get_param_from_string("HAZEL_disaster_evac_prob_per_day", &Place_List::HAZEL_disaster_evac_prob_per_day);
    Params::get_param_from_string("HAZEL_disaster_return_prob_per_day", &Place_List::HAZEL_disaster_return_prob_per_day);
    Params::get_param_from_string("HAZEL_mobile_van_max", &Place_List::HAZEL_mobile_van_max);
  }

  if(Global::Enable_Hospitals) {
    char hosp_file_dir[FRED_STRING_SIZE];
    char hh_hosp_map_file_name[FRED_STRING_SIZE];

    Params::get_param_from_string("household_hospital_map_file_directory", hosp_file_dir);
    Params::get_param_from_string("household_hospital_map_file", hh_hosp_map_file_name);
    Params::get_param_from_string("hospital_worker_to_bed_ratio", &Place_List::Hospital_worker_to_bed_ratio);
    Place_List::Hospital_worker_to_bed_ratio = (Place_List::Hospital_worker_to_bed_ratio == 0.0 ? 1.0 : Place_List::Hospital_worker_to_bed_ratio);
    Params::get_param_from_string("hospital_outpatients_per_day_per_employee", &Place_List::Hospital_outpatients_per_day_per_employee);
    Params::get_param_from_string("healthcare_clinic_outpatients_per_day_per_employee", &Place_List::Healthcare_clinic_outpatients_per_day_per_employee);
    Params::get_param_from_string("hospital_min_bed_threshold", &Place_List::Hospital_min_bed_threshold);
    Params::get_param_from_string("hospitalization_radius", &Place_List::Hospitalization_radius);
    Params::get_param_from_string("hospital_fixed_staff", &Place_List::Hospital_fixed_staff);
    if(strcmp(hh_hosp_map_file_name, "none") == 0) {
      Place_List::Household_hospital_map_file_exists = false;
    } else {
      //If there is a file mapping Households to Hospitals, open it
      FILE* hospital_household_map_fp = NULL;

      char filename[FRED_STRING_SIZE];

      sprintf(filename, "%s%s", hosp_file_dir, hh_hosp_map_file_name);

      hospital_household_map_fp = Utils::fred_open_file(filename);
      if(hospital_household_map_fp != NULL) {
        Place_List::Household_hospital_map_file_exists = true;
        enum column_index {
          hh_id = 0, hospital_id = 1
        };
        char line_str[255];
        Utils::Tokens tokens;
        for(char* line = line_str; fgets(line, 255, hospital_household_map_fp); line = line_str) {
          tokens = Utils::split_by_delim(line, ',', tokens, false);
          // skip header line
          if(strcmp(tokens[hh_id], "hh_id") != 0 && strcmp(tokens[hh_id], "sp_id") != 0) {
            char s[80];

            sprintf(s, "%s", tokens[hh_id]);
            string hh_id_str(s);
            sprintf(s, "%s", tokens[hospital_id]);
            string hosp_id_str(s);
            int hosp_id = 0;
            sscanf(hosp_id_str.c_str(), "%d", &hosp_id);
            this->household_hospital_map.insert(std::pair<string, int>(hh_id_str, hosp_id));
          }
          tokens.clear();
        }
        fclose(hospital_household_map_fp);
      }
    }
  }

  //added for cbsa
  if(strcmp(Global::MSA_code, "none") != 0) {
    // msa param overrides other locations, used to populate the synthetic_population_id
    // get fips(s) from msa code
    char msaline_string[FRED_STRING_SIZE];
    char pop_id[FRED_FIPS_LIST_SIZE];
    char* msaline;
    char* cbsa;
    char* msa;
    char* fips;
    int msafound = 0;
    int msaLength = strlen(Global::MSA_code);
    if(msaLength == 5) {
      FILE* msafp = Utils::fred_open_file(Place_List::MSA_file);
      if(msafp == NULL) {
        Utils::fred_abort("msa file |%s| NOT FOUND\n", Place_List::MSA_file);
      }
      while(fgets(msaline_string, FRED_STRING_SIZE - 1, msafp) != NULL) {
        msaline = msaline_string;
        cbsa = strsep(&msaline, "\t");
        msa = strsep(&msaline, "\n");
        if(strcmp(Global::MSA_code, cbsa) == 0) {
          msafound = 1;
          break;
        }
      }
      fclose(msafp);
      if(msafound) {
        Utils::fred_log("FOUND FIPS = |%s msa | for cbsa = |%s|\n", msa, cbsa);
        int first = 1;
        while((fips = strsep(&msa, " ")) != NULL) {
          if(first == 1) { //first one uses strcpy to start string
            strcpy(pop_id, Global::Synthetic_population_version);
            strcat(pop_id, "_");
            strcat(pop_id, fips);
            first++;
          } else {
            strcat(pop_id, " ");
            strcat(pop_id, Global::Synthetic_population_version);
            strcat(pop_id, "_");
            strcat(pop_id, fips);
          }
        }
        sprintf(Global::Synthetic_population_id, "%s", pop_id);
      } else {
        Utils::fred_abort("Sorry, could not find fips for MSA = |%s|\n", Global::MSA_code);
      }
    }
  } else if(strcmp(Global::FIPS_code, "none") != 0) {

    // fips param overrides the synthetic_population_id

    // get population_id from fips
    char line_string[FRED_STRING_SIZE];
    char* line;
    char* city;
    char* state;
    char* county;
    char* fips;
    int found = 0;
    int fipsLength = strlen(Global::FIPS_code);
    if(fipsLength == 5) {
      FILE* fp = Utils::fred_open_file(Place_List::Counties_file);
      if(fp == NULL) {
        Utils::fred_abort("counties file |%s| NOT FOUND\n", Place_List::Counties_file);
      }
      while(fgets(line_string, FRED_STRING_SIZE - 1, fp) != NULL) {
        line = line_string;
        city = strsep(&line, "\t");
        state = strsep(&line, "\t");
        county = strsep(&line, "\t");
        fips = strsep(&line, "\n");
        // printf("city = |%s| state = |%s| county = |%s| fips = |%s|\n",
        // city,state,county,fips);
        if(strcmp(Global::FIPS_code, fips) == 0) {
          found = 1;
          break;
        }
      }
      fclose(fp);
      if(found) {
        Utils::fred_log("FOUND a county = |%s County %s| for fips = |%s|\n", county, state, fips);
        sprintf(Global::Synthetic_population_id, "%s_%s", Global::Synthetic_population_version, fips);
      } else {
        Utils::fred_abort("Sorry, could not find a county for fips = |%s|\n", Global::FIPS_code);
      }
    } else if(fipsLength == 2) {
      // get population_id from state
      char line_string[FRED_STRING_SIZE];
      char* line;
      char* abbrev;
      char* state;
      char* fips;
      int found = 0;
      FILE* fp = Utils::fred_open_file(Place_List::States_file);
      if(fp == NULL) {
        Utils::fred_abort("states file |%s| NOT FOUND\n", Place_List::States_file);
      }
      while(fgets(line_string, FRED_STRING_SIZE - 1, fp) != NULL) {
        line = line_string;
        fips = strsep(&line, "\t");
        abbrev = strsep(&line, "\t");
        state = strsep(&line, "\n");
        if(strcmp(Global::FIPS_code, fips) == 0) {
          found = 1;
          break;
        }
      }
      fclose(fp);
      if(found) {
        Utils::fred_log("FOUND state = |%s| state_abbrev = |%s| fips = |%s|\n", state, abbrev, fips);
        sprintf(Global::Synthetic_population_id, "%s_%s", Global::Synthetic_population_version, fips);
      } else {
        Utils::fred_abort("Sorry, could not find state called |%s|\n", Global::US_state);
      }
    } else {
      Utils::fred_abort(
          "FRED keyword fips only supports 2 digits (for states) and 5 digits (for counties), you specified %s",
          Global::FIPS_code);
    }
  } else if(strcmp(Global::City, "none") != 0) {

    // city param overrides the synthetic_population_id

    // delete any commas and periods
    Utils::delete_char(Global::City, ',', FRED_STRING_SIZE);
    Utils::delete_char(Global::City, '.', FRED_STRING_SIZE);

    // replace white space characters with a single space
    Utils::normalize_white_space(Global::City);

    // get population_id from city
    char city_state[FRED_STRING_SIZE];
    char line_string[FRED_STRING_SIZE];
    char* line;
    char* city;
    char* state;
    char* county;
    char* fips;
    int found = 0;
    FILE* fp = Utils::fred_open_file(Place_List::Counties_file);
    if(fp == NULL) {
      Utils::fred_abort("counties file |%s| NOT FOUND\n", Place_List::Counties_file);
    }
    while(fgets(line_string, FRED_STRING_SIZE - 1, fp) != NULL) {
      line = line_string;
      city = strsep(&line, "\t");
      state = strsep(&line, "\t");
      county = strsep(&line, "\t");
      fips = strsep(&line, "\n");
      // printf("city = |%s| state = |%s| county = |%s| fips = |%s|\n",
      // city,state,county,fips);
      sprintf(city_state, "%s %s", city, state);
      if(strcmp(Global::City, city_state) == 0) {
        found = 1;
        break;
      }
    }
    fclose(fp);
    if(found) {
      Utils::fred_log("FOUND a county for city = |%s| county = |%s County %s| and fips = |%s|\n", Global::City, county,
          state, fips);
      sprintf(Global::Synthetic_population_id, "%s_%s", Global::Synthetic_population_version, fips);
    } else {
      Utils::fred_abort("Sorry, could not find a county for city = |%s|\n", Global::City);
    }
  } else if(strcmp(Global::County, "none") != 0) {

    // county param overrides the synthetic_population_id

    // delete any commas and periods
    Utils::delete_char(Global::County, ',', FRED_STRING_SIZE);
    Utils::delete_char(Global::County, '.', FRED_STRING_SIZE);

    // replace white space characters with a single space
    Utils::normalize_white_space(Global::County);

    // get population_id from county
    char county_state[FRED_STRING_SIZE];
    char line_string[FRED_STRING_SIZE];
    char* line;
    char* city;
    char* state;
    char* county;
    char* fips;
    int found = 0;
    FILE* fp = Utils::fred_open_file(Place_List::Counties_file);
    if(fp == NULL) {
      Utils::fred_abort("counties file |%s| NOT FOUND\n", Place_List::Counties_file);
    }
    while(fgets(line_string, FRED_STRING_SIZE - 1, fp) != NULL) {
      line = line_string;
      city = strsep(&line, "\t");
      state = strsep(&line, "\t");
      county = strsep(&line, "\t");
      fips = strsep(&line, "\n");
      // printf("city = |%s| state = |%s| county = |%s| fips = |%s|\n",
      // city,state,county,fips);
      sprintf(county_state, "%s County %s", county, state);
      if(strcmp(Global::County, county_state) == 0) {
        found = 1;
        break;
      }
    }
    fclose(fp);
    if(found) {
      Utils::fred_log("FOUND county = |%s| fips = |%s|\n", county_state, fips);
      sprintf(Global::Synthetic_population_id, "%s_%s", Global::Synthetic_population_version, fips);
    } else {
      Utils::fred_abort("Sorry, could not find county called |%s|\n", Global::County);
    }
  } else if(strcmp(Global::US_state, "none") != 0) {

    // state param overrides the synthetic_population_id

    // delete any commas and periods
    Utils::delete_char(Global::US_state, ',', FRED_STRING_SIZE);
    Utils::delete_char(Global::US_state, '.', FRED_STRING_SIZE);

    // replace white space characters with a single space
    Utils::normalize_white_space(Global::US_state);

    // get population_id from state
    char line_string[FRED_STRING_SIZE];
    char* line;
    char* abbrev;
    char* state;
    char* fips;
    int found = 0;
    FILE* fp = Utils::fred_open_file(Place_List::States_file);
    if(fp == NULL) {
      Utils::fred_abort("states file |%s| NOT FOUND\n", Place_List::States_file);
    }
    while(fgets(line_string, FRED_STRING_SIZE - 1, fp) != NULL) {
      line = line_string;
      fips = strsep(&line, "\t");
      abbrev = strsep(&line, "\t");
      state = strsep(&line, "\n");
      if(strcmp(Global::US_state, abbrev) == 0 || strcmp(Global::US_state, state) == 0) {
        found = 1;
        break;
      }
    }
    fclose(fp);
    if(found) {
      Utils::fred_log("FOUND state = |%s| state_abbrev = |%s| fips = |%s|\n", state, abbrev, fips);
      sprintf(Global::Synthetic_population_id, "%s_%s", Global::Synthetic_population_version, fips);
    } else {
      Utils::fred_abort("Sorry, could not find state called |%s|\n", Global::US_state);
    }
  }
}

void Place_List::read_all_places(const std::vector<Utils::Tokens> &Demes) {

  // clear the vectors
  this->households.clear();
  this->hospitals.clear();
  this->counties.clear();
  this->census_tracts.clear();

  // store the number of demes as member variable
  set_number_of_demes(Demes.size());

  // to compute the region's bounding box
  this->min_lat = this->min_lon = 999;
  this->max_lat = this->max_lon = -999;

  // initialize counts to zero
  this->place_type_counts[Place::HOUSEHOLD] = 0;       // 'H'
  this->place_type_counts[Place::SCHOOL] = 0;          // 'S'
  this->place_type_counts[Place::WORKPLACE] = 0;       // 'W'
  this->place_type_counts[Place::HOSPITAL] = 0;        // 'M'
  this->place_type_counts[Place::NEIGHBORHOOD] = 0;    // 'N'
  this->place_type_counts[Place::CLASSROOM] = 0;       // 'C'
  this->place_type_counts[Place::OFFICE] = 0;          // 'O'
  this->place_type_counts[Place::COMMUNITY] = 0;       // 'X'

  // vector to hold init data
  InitSetT pids;

  // only one population directory allowed at this point
  const char* pop_dir = Global::Synthetic_population_directory;

  // need to have at least one deme
  assert(Demes.size() > 0);
  assert(Demes.size() <= std::numeric_limits<unsigned char>::max());

  // and each deme must contain at least one synthetic population id
  for(int d = 0; d < Demes.size(); ++d) {
    FRED_STATUS(0, "Reading Places for Deme %d:\n", d);
    assert(Demes[d].size() > 0);
    for(int i = 0; i < Demes[d].size(); ++i) {
      // o---------------------------------------- Call read_places to actually
      // |                                         read the population files
      // V
      read_places(pop_dir, Demes[d][i], d, pids);
    }
  }

  for(int i = 0; i < this->counties.size(); ++i) {
    int fips = this->counties[i]->get_fips();
    FRED_VERBOSE(0, "COUNTIES[%d] = %d\n", i, fips);
  }
  for(int i = 0; i < this->census_tracts.size(); ++i) {
    FRED_VERBOSE(1, "CENSUS_TRACTS[%d] = %ld\n", i, this->census_tracts[i]);
  }
  // HOUSEHOLD in-place allocator
  Place::Allocator<Household> household_allocator;
  household_allocator.reserve(this->place_type_counts[Place::HOUSEHOLD]);
  // SCHOOL in-place allocator
  Place::Allocator<School> school_allocator;
  school_allocator.reserve(this->place_type_counts[Place::SCHOOL]);
  // WORKPLACE in-place allocator
  Place::Allocator<Workplace> workplace_allocator;
  workplace_allocator.reserve(this->place_type_counts[Place::WORKPLACE]);
  // HOSPITAL in-place allocator
  Place::Allocator<Hospital> hospital_allocator;
  hospital_allocator.reserve(this->place_type_counts[Place::HOSPITAL]);

  // fred-specific place types initialized elsewhere (setup_offices, setup_classrooms)

  // more temporaries
  Place* place = NULL;

  // loop through sorted init data and create objects using Place_Allocator
  InitSetT::iterator itr = pids.begin();
  for(int i = 0; itr != pids.end(); ++itr, ++i) {
    char s[80];
    strcpy(s, (*itr).s);
    char place_type = (*itr).place_type;
    fred::place_subtype place_subtype = (*itr).place_subtype;
    fred::geo lon = (*itr).lon;
    fred::geo lat = (*itr).lat;

    if(place_type == Place::HOUSEHOLD && lat != 0.0) {
      if(lat < this->min_lat) {
        this->min_lat = lat;
      }
      if(this->max_lat < lat) {
        this->max_lat = lat;
      }
    }
    if(place_type == Place::HOUSEHOLD && lon != 0.0) {
      if(lon < this->min_lon) {
        this->min_lon = lon;
      }
      if(this->max_lon < lon) {
        this->max_lon = lon;
      }
    }
    if(place_type == Place::HOUSEHOLD) {
      place = new (household_allocator.get_free()) Household(s, place_subtype, lon, lat);
      place->set_household_fips(this->counties[(*itr).county]->get_fips());  //resid_imm
      Household* h = static_cast<Household*>(place);
      // ensure that household income is non-negative
      h->set_household_income((*itr).income > 0 ? (*itr).income : 0);
      h->set_deme_id((*itr).deme_id);
      if(itr->is_group_quarters) {
        h->set_group_quarters_units((*itr).group_quarters_units);
        h->set_group_quarters_workplace(get_place_from_label((*itr).gq_workplace));
      }
      h->set_county_index((*itr).county);
      h->set_census_tract_index((*itr).census_tract_index);
      h->set_shelter(false);
      this->households.push_back(h);
      //FRED_VERBOSE(9, "pushing household %s\n", s);
      this->counties[(*itr).county]->add_household(h);
      if(Global::Enable_Visualization_Layer) {
        long int census_tract = this->get_census_tract_with_index((*itr).census_tract_index);
        Global::Visualization->add_census_tract(census_tract);
      }
    } else if(place_type == Place::SCHOOL) {
      place = new (school_allocator.get_free()) School(s, place_subtype, lon, lat);
      (static_cast<School*>(place))->set_county_index((*itr).county);
    } else if(place_type == Place::WORKPLACE) {
      place = new (workplace_allocator.get_free()) Workplace(s, place_subtype, lon, lat);
    } else if(place_type == Place::HOSPITAL) {
      place = new (hospital_allocator.get_free()) Hospital(s, place_subtype, lon, lat);
      Hospital* hosp = static_cast<Hospital*>(place);
      int bed_count = static_cast<int>((static_cast<double>((*itr).num_workers_assigned)
          / Place_List::Hospital_worker_to_bed_ratio) + 1.0);
      hosp->set_bed_count(bed_count);
      if(hosp->get_daily_patient_capacity(0) == -1) {
        int capacity = static_cast<int>(static_cast<double>((*itr).num_workers_assigned))
            * Place_List::Hospital_outpatients_per_day_per_employee;
        hosp->set_daily_patient_capacity(capacity);
      }
      if(hosp->get_subtype() != fred::PLACE_SUBTYPE_MOBILE_HEALTHCARE_CLINIC) {
        if(bed_count < Place_List::Hospital_min_bed_threshold) { // This place is not have enough "bed" to be considered for overnight
          hosp->set_subtype(fred::PLACE_SUBTYPE_HEALTHCARE_CLINIC);
        } else { // This place is a hospital that allows overnight stays, so add in bed count for capacity
          int capacity = hosp->get_daily_patient_capacity(0);
          capacity += hosp->get_bed_count(0);
          hosp->set_daily_patient_capacity(capacity);
        }
        Place_List::Hospital_overall_panel_size += hosp->get_daily_patient_capacity(0);
      }
    } else {
      Utils::fred_abort("Help! bad place_type %c\n", place_type);
    }

    if(place == NULL) {
      Utils::fred_abort("Help! allocation failure for the %dth entry in location file (s=%s, type=%c)\n", i, s,
          place_type);
    }
    place = NULL;
  }

  // since everything was allocated in contiguous blocks, we can use pointer arithmetic
  // call to add_preallocated_places also ensures that all allocations were used for
  // successful additions to the place list
  add_preallocated_places<Household>(Place::HOUSEHOLD, household_allocator);
  add_preallocated_places<School>(Place::SCHOOL, school_allocator);
  add_preallocated_places<Workplace>(Place::WORKPLACE, workplace_allocator);
  add_preallocated_places<Hospital>(Place::HOSPITAL, hospital_allocator);

  FRED_STATUS(0, "finished reading %d locations, now creating additional FRED locations\n", next_place_id);

  if(Global::Use_Mean_Latitude) {
    // Make projection based on the location file.
    fred::geo mean_lat = (min_lat + max_lat) / 2.0;
    Geo::set_km_per_degree(mean_lat);
    Utils::fred_log("min_lat: %f  max_lat: %f  mean_lat: %f\n", min_lat, max_lat, mean_lat);
  } else {
    // DEFAULT: Use mean US latitude (see Geo.cc)
    Utils::fred_log("min_lat: %f  max_lat: %f\n", min_lat, max_lat);
  }

  // create geographical grids
  Global::Simulation_Region = new Regional_Layer(min_lon, min_lat, max_lon, max_lat);

  // Initialize global seasonality object
  if(Global::Enable_Seasonality) {
    Global::Clim = new Seasonality(Global::Simulation_Region);
  }

  // layer containing neighborhoods
  Global::Neighborhoods = new Neighborhood_Layer();

  // add households to the Neighborhoods Layer
  for(int i = 0; i < this->households.size(); ++i) {
    Household* h = this->get_household_ptr(i);
    int row = Global::Neighborhoods->get_row(h->get_latitude());
    int col = Global::Neighborhoods->get_col(h->get_longitude());
    Neighborhood_Patch* patch = Global::Neighborhoods->get_patch(row, col);

    FRED_CONDITIONAL_VERBOSE(0, patch == NULL, "Help: household %d has bad patch,  lat = %f  lon = %f\n", h->get_id(),
        h->get_latitude(), h->get_longitude());

    assert(patch != NULL);

    patch->add_household(h);
    h->set_patch(patch);
  }

  int number_of_neighborhoods = Global::Neighborhoods->get_number_of_neighborhoods();
  // create allocator for neighborhoods
  Place::Allocator<Neighborhood> neighborhood_allocator;
  // reserve enough space for all neighborhoods
  neighborhood_allocator.reserve(number_of_neighborhoods);
  FRED_STATUS(0, "Allocated space for %7d neighborhoods\n", number_of_neighborhoods);
  // pass allocator to Neighborhood_Layer::setup (which then passes to Neighborhood_Patch::make_neighborhood)
  Global::Neighborhoods->setup(neighborhood_allocator);
  // add Neighborhoods in one contiguous block
  add_preallocated_places<Neighborhood>(Place::NEIGHBORHOOD, neighborhood_allocator);

  int number_places = (int)places.size();
  for(int p = 0; p < number_places; ++p) {
    // add workplaces to the regional layer (needed for teacher assignments to schools)
    if(places[p]->get_type() == Place::WORKPLACE) {
      Place* place = places[p];
      Global::Simulation_Region->add_workplace(place);
    }
  }

  this->load_completed = true;
  FRED_STATUS(0, "read places finished: Places = %d\n", (int) places.size());
}

void Place_List::read_places(const char* pop_dir, const char* pop_id, unsigned char deme_id, InitSetT &pids) {

  char location_file[FRED_STRING_SIZE];

  // read synthetic population files
  FRED_STATUS(0, "read places entered\n", "");

  char temp_file[80];
  if(getenv("SCRATCH_RAMDISK") != NULL) {
    sprintf(temp_file, "%s/temp_file-%d-%d", getenv("SCRATCH_RAMDISK"), (int)getpid(), Global::Simulation_run_number);
  } else {
    sprintf(temp_file, "./temp_file-%d-%d", (int)getpid(), Global::Simulation_run_number);
  }

  // record the actual synthetic population in the log file
  Utils::fred_log("POPULATION_FILE: %s/%s\n", pop_dir, pop_id);

  // read household locations
  sprintf(location_file, "%s/%s/%s_synth_households.txt", pop_dir, pop_id, pop_id);
  if(Place_List::Enable_copy_files) {
    char cmd[80];
    sprintf(cmd, "cp %s %s", location_file, temp_file);
    printf("COPY_FILE: %s\n", cmd);
    fflush(stdout);
    if(system(cmd) != 0) {
      Utils::fred_abort("Error using system command \"%s\"\n", cmd);
    }
    strcpy(location_file, temp_file);
  }
  read_household_file(deme_id, location_file, pids);
  fprintf(Global::Statusfp, "COUNTIES AFTER READING HOUSEHOLDS\n");
  for(int i = 0; i < this->counties.size(); ++i) {
    fprintf(Global::Statusfp, "COUNTIES[%d] = %d\n", i, this->counties[i]->get_fips());
  }

  // read workplace locations
  sprintf(location_file, "%s/%s/%s_workplaces.txt", pop_dir, pop_id, pop_id);
  read_workplace_file(deme_id, location_file, pids);

  // read school locations
  sprintf(location_file, "%s/%s/%s_schools.txt", pop_dir, pop_id, pop_id);
  read_school_file(deme_id, location_file, pids);
  fprintf(Global::Statusfp, "COUNTIES AFTER READING SCHOOLS\n");
  for(int i = 0; i < this->counties.size(); i++) {
    fprintf(Global::Statusfp, "COUNTIES[%d] = %d\n", i, this->counties[i]->get_fips());
  }

  // read hospital locations
  if(Global::Enable_Hospitals) {
    sprintf(location_file, "%s/%s/%s_hospitals.txt", pop_dir, pop_id, pop_id);
    read_hospital_file(deme_id, location_file, pids);
  }

  if(Global::Enable_Group_Quarters) {
    // read group quarters locations (a new workplace and household is created 
    // for each group quarters)
    sprintf(location_file, "%s/%s/%s_synth_gq.txt", pop_dir, pop_id, pop_id);
    read_group_quarters_file(deme_id, location_file, pids);
  }
  fprintf(Global::Statusfp, "COUNTIES AFTER READING GQ\n");
  for(int i = 0; i < this->counties.size(); ++i) {
    fprintf(Global::Statusfp, "COUNTIES[%d] = %d\n", i, this->counties[i]->get_fips());
  }
}

void Place_List::read_household_file(unsigned char deme_id, char* location_file, InitSetT &pids) {

  enum column_index {
    hh_id = 0,
    serialno = 1,
    stcotrbg = 2,
    hh_race = 3,
    hh_income = 4,
    hh_size = 5,
    hh_age = 6,
    latitude = 7,
    longitude = 8
  };

  FILE* fp = Utils::fred_open_file(location_file);
  char line_str[1024];
  Utils::Tokens tokens;

  for(char* line = line_str; fgets(line, 1024, fp); line = line_str) {
    tokens = Utils::split_by_delim(line, ',', tokens, false);

    // skip header line
    if(strcmp(tokens[hh_id], "hh_id") != 0 && strcmp(tokens[hh_id], "sp_id") != 0) {
      char place_type = Place::HOUSEHOLD;
      fred::place_subtype place_subtype = fred::PLACE_SUBTYPE_NONE;
      char s[80];
      char fipstr[8];
      char census_tract_str[12];
      long int census_tract = 0;
      int fips = 0;
      int county = 0;
      int tract_index = 0;

      sprintf(s, "%c%s", place_type, tokens[hh_id]);

      // grab the first five digits of stcotrbg to get the county fips code
      strncpy(fipstr, tokens[stcotrbg], 5);
      fipstr[5] = '\0';
      sscanf(fipstr, "%d", &fips);
      // Grab the first eleven (state and county + six) digits of stcotrbg to get the census tract
      // e.g 090091846001 StateCo = 09009, 184600 is the census tract, throw away the 1
      strncpy(census_tract_str, tokens[stcotrbg], 11);
      census_tract_str[11] = '\0';
      sscanf(census_tract_str, "%ld", &census_tract);

      // find the index for this census tract
      int n_census_tracts = this->census_tracts.size();
      for(tract_index = 0; tract_index < n_census_tracts; tract_index++) {
        if(this->census_tracts[tract_index] == census_tract) {
          break;
        }
      }
      if(tract_index == n_census_tracts) {
        this->census_tracts.push_back(census_tract);
      }

      // find the county index for this fips code
      int n_counties = this->counties.size();
      for(county = 0; county < n_counties; county++) {
        if(this->counties[county]->get_fips() == fips) {
          break;
        }
      }
      if(county == n_counties) {
        County* new_county = new County(fips);
        this->counties.push_back(new_county);
      }

      SetInsertResultT result = pids.insert(
          Place_Init_Data(s, place_type, place_subtype, tokens[latitude], tokens[longitude], deme_id, county,
              tract_index, tokens[hh_income]));

      if(result.second) {
        ++(this->place_type_counts[place_type]);
      }
    }
    tokens.clear();
  }
  fclose(fp);

}

void Place_List::read_workplace_file(unsigned char deme_id, char* location_file, InitSetT &pids) {

  enum column_index {
    workplace_id = 0, num_workers_assigned = 1, latitude = 2, longitude = 3
  };

  FILE* fp = Utils::fred_open_file(location_file);
  char line_str[255];
  Utils::Tokens tokens;

  for(char* line = line_str; fgets(line, 255, fp); line = line_str) {
    tokens = Utils::split_by_delim(line, ',', tokens, false);
    // skip header line
    if(strcmp(tokens[workplace_id], "workplace_id") != 0 && strcmp(tokens[workplace_id], "sp_id") != 0) {
      char place_type = Place::WORKPLACE;
      fred::place_subtype place_subtype = fred::PLACE_SUBTYPE_NONE;
      char s[80];

      sprintf(s, "%c%s", place_type, tokens[workplace_id]);

      SetInsertResultT result = pids.insert(
          Place_Init_Data(s, place_type, place_subtype, tokens[latitude], tokens[longitude], deme_id));

      if(result.second) {
        ++(this->place_type_counts[place_type]);
      }
    }
    tokens.clear();
  }
  fclose(fp);
}

void Place_List::read_hospital_file(unsigned char deme_id, char* location_file, InitSetT &pids) {

  if(!Global::Enable_Hospitals) {
    return;
  }

  enum column_index {
    workplace_id = 0, num_workers_assigned = 1, latitude = 2, longitude = 3
  };

  FILE* fp = Utils::fred_open_file(location_file);
  if(fp == NULL) {
    return;
  }
  char line_str[255];
  int workers = 0;
  Utils::Tokens tokens;

  for(char* line = line_str; fgets(line, 255, fp); line = line_str) {
    tokens = Utils::split_by_delim(line, ',', tokens, false);
    // skip header line
    if(strcmp(tokens[workplace_id], "workplace_id") != 0 && strcmp(tokens[workplace_id], "sp_id") != 0) {
      char place_type = Place::HOSPITAL;
      fred::place_subtype place_subtype = fred::PLACE_SUBTYPE_NONE;
      char s[80];

      sprintf(s, "%c%s", place_type, tokens[workplace_id]);
      sscanf(tokens[num_workers_assigned], "%d", &workers);
      SetInsertResultT result = pids.insert(
          Place_Init_Data(s, place_type, place_subtype, tokens[latitude], tokens[longitude], deme_id, 0, 0, "0", false,
              workers));

      if(result.second) {
        ++(this->place_type_counts[place_type]);
      }
    }
    tokens.clear();
  }
  fclose(fp);
}

void Place_List::read_school_file(unsigned char deme_id, char* location_file, InitSetT &pids) {

  enum column_index {
    school_id = 0,
    name = 1,
    stabbr = 2,
    address = 3,
    city = 4,
    county = 5,
    zip = 6,
    zip4 = 7,
    nces_id = 8,
    total = 9,
    prek = 10,
    kinder = 11,
    gr01_gr12 = 12,
    ungraded = 13,
    latitude = 14,
    longitude = 15,
    source = 16,
    stco = 17
  };

  FILE* fp = Utils::fred_open_file(location_file);
  char line_str[1024];
  Utils::Tokens tokens;

  for(char* line = line_str; fgets(line, 1024, fp); line = line_str) {
    if(strstr(line_str, "\"\"") != NULL) {
      Utils::delete_char(line_str, '"', FRED_STRING_SIZE);
    }
    tokens = Utils::split_by_delim(line, ',', tokens, false);
    // skip header line
    if(strcmp(tokens[school_id], "school_id") != 0 && strcmp(tokens[school_id], "sp_id") != 0) {

      char place_type = Place::SCHOOL;
      fred::place_subtype place_subtype = fred::PLACE_SUBTYPE_NONE;
      char s[80];

      // printf("|%s| |%s| |%s| |%s|\n", tokens[latitude], tokens[longitude], tokens[source], tokens[stco]); exit(0);

      // get county index for this school
      int county = -1;
      if(strcmp(tokens[stco], "-1") != 0) {
        char fipstr[8];
        int fips = 0;
        // grab the first five digits of stcotrbg to get the county fips code
        strncpy(fipstr, tokens[stco], 5);
        fipstr[5] = '\0';
        sscanf(fipstr, "%d", &fips);

        // find the county index for this fips code
        int n_counties = counties.size();
        for(county = 0; county < n_counties; ++county) {
          if(counties[county]->get_fips() == fips) {
            break;
          }
        }
        if(county == n_counties) {
          // this school is outside the simulation region
          county = -1;
        }
      }

      sprintf(s, "%c%s", place_type, tokens[school_id]);

      SetInsertResultT result = pids.insert(
          Place_Init_Data(s, place_type, place_subtype, tokens[latitude], tokens[longitude], deme_id, county));

      if(result.second) {
        ++(this->place_type_counts[place_type]);
        FRED_VERBOSE(1, "READ_SCHOOL: %s %c %f %f name |%s| county %d\n", s, place_type, result.first->lat,
            result.first->lon, tokens[name], get_fips_of_county_with_index(county));
      }
    }
    tokens.clear();
  }
  fclose(fp);
}

void Place_List::read_group_quarters_file(unsigned char deme_id, char* location_file, InitSetT &pids) {

  enum column_index {
    gq_id = 0, gq_type = 1, gq_size = 2, stcotrbg_a = 3, stcotrbg_b = 4, latitude = 5, longitude = 6
  };

  FILE* fp = Utils::fred_open_file(location_file);
  char line_str[1024];
  Utils::Tokens tokens;

  char fipstr[8];
  char census_tract_str[12];
  long int census_tract = 0;
  int fips = 0;
  int county = 0;
  int tract_index = 0;
  int capacity = 0;
  bool format_2010_ver1 = false;

  for(char* line = line_str; fgets(line, 1024, fp); line = line_str) {
    tokens = Utils::split_by_delim(line, ',', tokens, false);

    // check for 2010_ver1 format
    if(strcmp(tokens[gq_id], "sp_id") == 0) {
      format_2010_ver1 = true;
    }

    // skip header line
    if(strcmp(tokens[gq_id], "gq_id") != 0 && strcmp(tokens[gq_id], "sp_id") != 0) {
      char s[80];
      char wp[80];
      SetInsertResultT result;
      char place_type;
      fred::place_subtype place_subtype = fred::PLACE_SUBTYPE_NONE;

      if(format_2010_ver1) {
        // the 2010_ver1 format omits the stcotrbg_b field
        // add the additional field
        tokens.push_back("");
        // shift last three fields back one position
        tokens.assign(longitude, latitude);
        tokens.assign(latitude, stcotrbg_b);
        tokens.assign(stcotrbg_b, stcotrbg_a);
        // for (int i = 0; i < 7; i++) { printf("token %d: |%s|\n", i, tokens[i]); } printf("\n");
      }

      sscanf(tokens[gq_size], "%d", &capacity);

      // grab the first five digits of stcotrbg to get the county fips code
      strncpy(fipstr, tokens[stcotrbg_b], 5);
      fipstr[5] = '\0';
      sscanf(fipstr, "%d", &fips);
      // Grab the first eleven (state and county + six) digits of stcotrbg to get the census tract
      // e.g 090091846001 StateCo = 09009, 184600 is the census tract, throw away the 1
      strncpy(census_tract_str, tokens[stcotrbg_b], 11);
      census_tract_str[11] = '\0';
      sscanf(census_tract_str, "%ld", &census_tract);

      // find the index for this census tract
      int n_census_tracts = census_tracts.size();
      for(tract_index = 0; tract_index < n_census_tracts; tract_index++) {
        if(census_tracts[tract_index] == census_tract) {
          break;
        }
      }
      if(tract_index == n_census_tracts) {
        census_tracts.push_back(census_tract);
      }

      // find the county index for this fips code
      int n_counties = counties.size();
      for(county = 0; county < n_counties; county++) {
        if(counties[county]->get_fips() == fips) {
          break;
        }
      }
      if(county == n_counties) {
        County* new_county = new County(fips);
        this->counties.push_back(new_county);
      }

      // set number of units and subtype for this group quarters
      int number_of_units = 0;
      if(strcmp(tokens[gq_type], "C") == 0) {
        number_of_units = capacity / Place_List::College_dorm_mean_size;
        place_subtype = fred::PLACE_SUBTYPE_COLLEGE;
      }
      if(strcmp(tokens[gq_type], "M") == 0) {
        number_of_units = capacity / Place_List::Military_barracks_mean_size;
        place_subtype = fred::PLACE_SUBTYPE_MILITARY_BASE;
      }
      if(strcmp(tokens[gq_type], "P") == 0) {
        number_of_units = capacity / Place_List::Prison_cell_mean_size;
        place_subtype = fred::PLACE_SUBTYPE_PRISON;
      }
      if(strcmp(tokens[gq_type], "N") == 0) {
        number_of_units = capacity / Place_List::Nursing_home_room_mean_size;
        place_subtype = fred::PLACE_SUBTYPE_NURSING_HOME;
      }
      if(number_of_units == 0) {
        number_of_units = 1;
      }

      // add a workplace for this group quarters
      place_type = Place::WORKPLACE;
      sprintf(wp, "%c%s", place_type, tokens[gq_id]);

      result = pids.insert(
          Place_Init_Data(wp, place_type, place_subtype, tokens[latitude], tokens[longitude], deme_id, county,
              tract_index, "0", true));

      if(result.second) {
        ++(this->place_type_counts[place_type]);
      }

      // add as household
      place_type = Place::HOUSEHOLD;
      sprintf(s, "%c%s", place_type, tokens[gq_id]);
      result = pids.insert(
          Place_Init_Data(s, place_type, place_subtype, tokens[latitude], tokens[longitude], deme_id, county,
              tract_index, "0", true, 0, number_of_units, tokens[gq_type], wp));
      if(result.second) {
        ++(this->place_type_counts[place_type]);
        FRED_VERBOSE(1, "READ_GROUP_QUARTERS: %s type %c size %d lat %f lon %f\n", s, place_type, capacity,
            result.first->lat, result.first->lon);
      }

      // generate additional household units associated with this group quarters
      for(int i = 1; i < number_of_units; ++i) {
        sprintf(s, "%c%s-%03d", place_type, tokens[gq_id], i);
        result = pids.insert(
            Place_Init_Data(s, place_type, place_subtype, tokens[latitude], tokens[longitude], deme_id, county,
                tract_index, "0", true, 0, 0, tokens[gq_type], wp));
        if(result.second) {
          ++(this->place_type_counts[place_type]);
        }
        FRED_VERBOSE(1, "Adding GQ Household %s out of %d units\n", s, number_of_units);
      }
    }
    tokens.clear();
  }
  fclose(fp);
}

void Place_List::prepare() {

  FRED_STATUS(0, "prepare places entered\n", "");

  int number_places = places.size();
  for(int p = 0; p < number_places; ++p) {
    this->places[p]->prepare();
  }
  Global::Neighborhoods->prepare();

  for(int p = 0; p < number_places; ++p) {
    if(places[p]->get_type() == Place::SCHOOL) {
      Place* place = places[p];

      // add school to lists of school by grade
      for(int grade = 0; grade < GRADES; ++grade) {
        if((static_cast<School*>(place))->get_orig_students_in_grade(grade) > 0) {
          this->schools_by_grade[grade].push_back(place);
        }
      }
    }
  }

  if(Global::Verbose > 1) {
    // check the schools by grade lists
    printf("\n");
    for(int grade = 0; grade < GRADES; ++grade) {
      int size = this->schools_by_grade[grade].size();
      printf("GRADE = %d SCHOOLS = %d: ", grade, size);
      for(int i = 0; i < size; ++i) {
        printf("%s ", this->schools_by_grade[grade][i]->get_label());
      }
      printf("\n");
    }
    printf("\n");
  }
  print_status_of_schools(0);
}

void Place_List::print_status_of_schools(int day) {
  int number_places = places.size();
  int students_per_grade[GRADES];
  for(int i = 0; i < GRADES; ++i) {
    students_per_grade[i] = 0;
  }
  for(int p = 0; p < number_places; ++p) {
    if(places[p]->get_type() == Place::SCHOOL) {
      Place* place = places[p];
      for(int grade = 0; grade < GRADES; ++grade) {
        int total = (static_cast<School*>(place))->get_orig_number_of_students();
        int orig = (static_cast<School*>(place))->get_orig_students_in_grade(grade);
        int now = (static_cast<School*>(place))->get_students_in_grade(grade);
        students_per_grade[grade] += now;
        if(0 && total > 1500 && orig > 0) {
          printf("%s GRADE %d ORIG %d NOW %d DIFF %d\n", place->get_label(), grade,
              (static_cast<School*>(place))->get_orig_students_in_grade(grade),
              (static_cast<School*>(place))->get_students_in_grade(grade),
              (static_cast<School*>(place))->get_students_in_grade(grade)
                  - (static_cast<School*>(place))->get_orig_students_in_grade(grade));
        }
      }
    }
  }

  int year = day / 365;
  // char filename[256];
  // sprintf(filename, "students.%d", year);
  // FILE *fp = fopen(filename,"w");
  int total_students = 0;
  for(int i = 0; i < GRADES; ++i) {
    // fprintf(fp, "%d %d\n", i,students_per_grade[i]);
    printf("YEAR %d GRADE %d STUDENTS %d\n", year, i, students_per_grade[i]);
    total_students += students_per_grade[i];
  }
  // fclose(fp);
  printf("YEAR %d TOTAL_STUDENTS %d\n", year, total_students);
}

void Place_List::update(int day) {

  FRED_STATUS(1, "update places entered\n", "");

  if(Global::Enable_Seasonality) {
    Global::Clim->update(day);
  }

  if(Global::Enable_Visualization_Layer || Global::Enable_Vector_Transmission || Global::Enable_HAZEL) {
    int number_places = this->places.size();
    for(int p = 0; p < number_places; ++p) {
      Place* place = this->places[p];
      if(Global::Enable_Visualization_Layer) {
        place->reset_visualization_data(day);
      }

      if(Global::Enable_Vector_Transmission) {
        place->update_vector_population(day);
      }

      if(Global::Enable_HAZEL && (place->get_type() == Place::HOSPITAL)) {
        Hospital* temp_hosp = static_cast<Hospital*>(place);
        temp_hosp->reset_current_daily_patient_count();
      }

      if(Global::Enable_HAZEL && (place->get_type() == Place::HOUSEHOLD)) {
        Household* temp_hh = static_cast<Household*>(place);
        temp_hh->reset_healthcare_info();
      }
    }
  }

  FRED_STATUS(1, "update places finished\n", "");
}

void Place_List::setup_school_income_quartile_pop_sizes() {
  assert(this->is_load_completed());
  assert(Global::Pop.is_load_completed());
  if(Global::Report_Childhood_Presenteeism) {
    int number_places = this->places.size();
    for(int p = 0; p < number_places; ++p) {
      Place* place = this->places[p];
      if(places[p]->get_type() == Place::SCHOOL) {
        static_cast<School*>(places[p])->prepare_income_quartile_pop_size();
      }
    }
  }
}

void Place_List::setup_household_income_quartile_sick_days() {
  assert(this->is_load_completed());
  assert(Global::Pop.is_load_completed());
  if(Global::Report_Childhood_Presenteeism) {
    typedef std::multimap<double, Household*> HouseholdMultiMapT;

    HouseholdMultiMapT* household_income_hh_mm = new HouseholdMultiMapT();
    int number_places = this->places.size();
    for(int p = 0; p < number_places; ++p) {
      Place* place = this->places[p];
      if(places[p]->get_type() == Place::HOUSEHOLD) {
        Household* hh = static_cast<Household*>(places[p]);
        double hh_income = hh->get_household_income();
        std::pair<double, Household*> my_insert(hh_income, hh);
        household_income_hh_mm->insert(my_insert);
      }
    }

    int total = static_cast<int>(household_income_hh_mm->size());
    int q1 = total / 4;
    int q2 = q1 * 2;
    int q3 = q1 * 3;

    FRED_STATUS(0, "\nPROBABILITY WORKERS HAVE PAID SICK DAYS BY HOUSEHOLD INCOME QUARTILE:\n");
    double q1_sick_leave = 0.0;
    double q1_count = 0.0;
    double q2_sick_leave = 0.0;
    double q2_count = 0.0;
    double q3_sick_leave = 0.0;
    double q3_count = 0.0;
    double q4_sick_leave = 0.0;
    double q4_count = 0.0;
    int counter = 0;
    for(HouseholdMultiMapT::iterator itr = household_income_hh_mm->begin(); itr != household_income_hh_mm->end(); ++itr) {
      double hh_sick_leave_total = 0.0;
      double hh_employee_total = 0.0;

      for(int i = 0; i < static_cast<int>((*itr).second->enrollees.size()); ++i) {
        Person* per = (*itr).second->enrollees[i];
        if(per->is_adult() && !per->is_student()
            && (per->get_activities()->is_teacher() || per->get_activities()->get_profile() == WORKER_PROFILE
                || per->get_activities()->get_profile() == WEEKEND_WORKER_PROFILE)) {
          hh_sick_leave_total += (per->get_activities()->is_sick_leave_available() ? 1.0 : 0.0);
          hh_employee_total += 1.0;
        }
      }

      if(counter < q1) {
        (*itr).second->set_income_quartile(Global::Q1);
        q1_sick_leave += hh_sick_leave_total;
        q1_count += hh_employee_total;
      } else if(counter < q2) {
        (*itr).second->set_income_quartile(Global::Q2);
        q2_sick_leave += hh_sick_leave_total;
        q2_count += hh_employee_total;
      } else if(counter < q3) {
        (*itr).second->set_income_quartile(Global::Q3);
        q3_sick_leave += hh_sick_leave_total;
        q3_count += hh_employee_total;
      } else {
        (*itr).second->set_income_quartile(Global::Q4);
        q4_sick_leave += hh_sick_leave_total;
        q4_count += hh_employee_total;
      }

      counter++;
    }

    FRED_STATUS(0, "HOUSEHOLD INCOME QUARITLE[%d]: %.2f\n", Global::Q1,
        (q1_count == 0.0 ? 0.0 : (q1_sick_leave / q1_count)));
    FRED_STATUS(0, "HOUSEHOLD INCOME QUARITLE[%d]: %.2f\n", Global::Q2,
        (q2_count == 0.0 ? 0.0 : (q2_sick_leave / q2_count)));
    FRED_STATUS(0, "HOUSEHOLD INCOME QUARITLE[%d]: %.2f\n", Global::Q3,
        (q3_count == 0.0 ? 0.0 : (q3_sick_leave / q3_count)));
    FRED_STATUS(0, "HOUSEHOLD INCOME QUARITLE[%d]: %.2f\n", Global::Q4,
        (q4_count == 0.0 ? 0.0 : (q4_sick_leave / q4_count)));

    delete household_income_hh_mm;
  }
}

int Place_List::get_min_household_income_by_percentile(int percentile) {
  assert(this->is_load_completed());
  assert(Global::Pop.is_load_completed());
  assert(percentile > 0);
  assert(percentile <= 100);
  if(Global::Enable_hh_income_based_susc_mod) {
    typedef std::multimap<double, Household*> HouseholdMultiMapT;

    HouseholdMultiMapT* household_income_hh_mm = new HouseholdMultiMapT();
    int number_places = this->places.size();
    for(int p = 0; p < number_places; ++p) {
      Place* place = this->places[p];
      if(places[p]->get_type() == Place::HOUSEHOLD) {
        Household* hh = static_cast<Household*>(places[p]);
        double hh_income = hh->get_household_income();
        std::pair<double, Household*> my_insert(hh_income, hh);
        household_income_hh_mm->insert(my_insert);
      }
    }
    int total = static_cast<int>(household_income_hh_mm->size());
    int percentile_goal = static_cast<int>((static_cast<float>(percentile) / static_cast<float>(100)) * total);
    int ret_value = 0;
    int counter = 1;
    for(HouseholdMultiMapT::iterator itr = household_income_hh_mm->begin(); itr != household_income_hh_mm->end(); ++itr) {
      double hh_sick_leave_total = 0.0;
      if(counter == percentile_goal) {
        ret_value = (*itr).second->get_household_income();
        break;
      }
      counter++;
    }
    delete household_income_hh_mm;
    return ret_value;
  }
  return -1;
}

Place* Place_List::get_place_from_label(const char* s) const {
  assert(this->place_label_map != NULL);

  if(strcmp(s, "-1") == 0) {
    return NULL;
  }
  string str(s);

  if(this->place_label_map->find(str) != this->place_label_map->end()) {
    return this->places[(*this->place_label_map)[str]];
  } else {
    FRED_VERBOSE(1, "Help!  can't find place with label = %s\n", str.c_str());
    return NULL;
  }
}

bool Place_List::add_place(Place* p) {

  FRED_CONDITIONAL_WARNING(p->get_id() != -1, "Place id (%d) was overwritten!", p->get_id());
  assert(p->get_id() == -1);

  string str;
  str.assign(p->get_label());

  if(this->place_label_map->find(str) == this->place_label_map->end()) {
    p->set_id(get_new_place_id());
    this->places.push_back(p);
    (*this->place_label_map)[str] = this->places.size() - 1;
    // printf("places now = %d\n", (int)(places.size())); fflush(stdout);

    // TODO workplaces vector won't be needed once all places stored and labeled in bloque
    if(Global::Enable_Local_Workplace_Assignment && p->is_workplace()) {
      this->workplaces.push_back(p);
    }
    // Only needed for Household to Hospital Mapping
    if(Global::Enable_Hospitals && p->is_hospital()) {
      this->hospitals.push_back(p);
    }
    if(Global::Enable_Population_Dynamics && p->is_school()) {
      this->schools.push_back(p);
    }
    return true;
  } else {
    printf("WARNING: duplicate place label found: ");
    p->print(0);
    return false;
  }
}

int Place_List::get_number_of_places(char place_type) {
  assert(this->place_type_counts.find(place_type) != this->place_type_counts.end());
  return this->place_type_counts[place_type];
}

void Place_List::setup_group_quarters() {

  FRED_STATUS(0, "setup group quarters entered\n", "");

  // reset household indexes
  int num_households = this->households.size();
  for(int i = 0; i < num_households; ++i) {
    this->get_household_ptr(i)->set_index(i);
  }

  int p = 0;
  while(p < num_households) {
    Household* house = this->get_household_ptr(p++);
    Household* new_house;
    if(house->is_group_quarters()) {
      int gq_size = house->get_size();
      int gq_units = house->get_group_quarters_units();
      FRED_VERBOSE(0, "GQ_setup: house %d label %s subtype %c initial size %d units %d\n", p, house->get_label(),
          house->get_subtype(), gq_size, gq_units);
      if(gq_units > 1) {
<<<<<<< HEAD
	vector<Person*> housemates;
	housemates.clear();
	for(int i = 0; i < gq_size; ++i) {
	  Person* person = house->get_enrollee(i);
	  housemates.push_back(person);
	}
	int units_filled = 1;
	int min_per_unit = gq_size / gq_units;
	int larger_units = gq_size - min_per_unit * gq_units;
=======
        vector<Person*> housemates;
        housemates.clear();
        for(int i = 0; i < gq_size; ++i) {
          Person* person = house->get_housemate(i);
          housemates.push_back(person);
        }
        int units_filled = 1;
        int min_per_unit = gq_size / gq_units;
        int larger_units = gq_size - min_per_unit * gq_units;
>>>>>>> 565f4927
        int smaller_units = gq_units - larger_units;
        FRED_VERBOSE(1, "GQ min_per_unit %d smaller = %d  larger = %d total = %d  orig = %d\n", min_per_unit,
            smaller_units, larger_units, smaller_units*min_per_unit + larger_units*(min_per_unit+1), gq_size);
        int next_person = min_per_unit;
        for(int i = 1; i < smaller_units; ++i) {
          // assert(units_filled < gq_units);
          new_house = this->get_household_ptr(p++);
          // printf("GQ smaller new_house %s\n", new_house->get_label()); fflush(stdout);
          for(int j = 0; j < min_per_unit; ++j) {
            Person* person = housemates[next_person++];
            person->move_to_new_house(new_house);
          }
          units_filled++;
          // printf("GQ size of smaller unit %s = %d remaining in main house %d\n",
          // new_house->get_label(), new_house->get_size(), house->get_size());
        }
        for(int i = 0; i < larger_units; ++i) {
          new_house = this->get_household_ptr(p++);
          // printf("GQ larger new_house %s\n", new_house->get_label()); fflush(stdout);
          for(int j = 0; j < min_per_unit + 1; ++j) {
            Person* person = housemates[next_person++];
            person->move_to_new_house(new_house);
          }
          // printf("GQ size of larger unit %s = %d -- remaining in main house %d\n",
          // new_house->get_label(), new_house->get_size(), house->get_size());
        }
      }
    }
  }
}

// Comparison used to sort households by income below (resolve ties by place id)
static bool compare_household_incomes(Place* h1, Place* h2) {
  int inc1 = (static_cast<Household*>(h1))->get_household_income();
  int inc2 = (static_cast<Household*>(h2))->get_household_income();
  return ((inc1 == inc2) ? (h1->get_id() < h2->get_id()) : (inc1 < inc2));
}

void Place_List::setup_households() {

  FRED_STATUS(0, "setup households entered\n", "");

  // ensure that each household has an identified householder
  int num_households = this->households.size();
  for(int p = 0; p < num_households; ++p) {
    Household* house = this->get_household_ptr(p);
    house->set_index(p);
    if(house->get_size() == 0) {
      FRED_VERBOSE(0, "Warning: house %d label %s has zero size.\n", house->get_id(), house->get_label());
      continue;
    }
    Person* person_with_max_age = NULL;
    Person* head_of_household = NULL;
    int max_age = -99;
    for(int j = 0; j < house->get_size() && head_of_household == NULL; ++j) {
      Person* person = house->get_enrollee(j);
      assert(person != NULL);
      if(person->is_householder()) {
        head_of_household = person;
        continue;
      } else {
        int age = person->get_age();
        if(age > max_age) {
          max_age = age;
          person_with_max_age = person;
        }
      }
    }
    if(head_of_household == NULL) {
      assert(person_with_max_age != NULL);
      person_with_max_age->make_householder();
      head_of_household = person_with_max_age;
    }
    assert(head_of_household != NULL);
    // make sure everyone know who's the head
    for(int j = 0; j < house->get_size(); j++) {
      Person* person = house->get_enrollee(j);
      if(person != head_of_household && person->is_householder()) {
        person->set_relationship(Global::HOUSEMATE);
      }
    }
    assert(head_of_household != NULL);
    FRED_VERBOSE(1, "HOLDER: house %d label %s is_group_quarters %d householder %d age %d\n", house->get_id(),
        house->get_label(), house->is_group_quarters()?1:0, head_of_household->get_id(), head_of_household->get_age());
  }

  // NOTE: the following sorts households from lowest income to highest
  std::sort(this->households.begin(), this->households.end(), compare_household_incomes);

  // reset household indexes
  for(int i = 0; i < num_households; ++i) {
    this->get_household_ptr(i)->set_index(i);
  }

  report_household_incomes();

  if(Global::Enable_Household_Shelter) {
    select_households_for_shelter();
  } else if(Global::Enable_HAZEL) {
    select_households_for_evacuation();
  }

  // add household list to visualization layer if needed
  if(Global::Enable_Visualization_Layer) {
    for(int i = 0; i < num_households; ++i) {
      Household* h = this->get_household_ptr(i);
      Global::Visualization->add_household(h);
    }
  }

  FRED_STATUS(0, "setup households finished\n", "");
}

void Place_List::setup_classrooms() {

  FRED_STATUS(0, "setup classrooms entered\n", "");

  int number_classrooms = 0;
  int number_places = this->places.size();
  int number_schools = 0;

  //#pragma omp parallel for reduction(+:number_classrooms)
  for(int p = 0; p < number_places; ++p) {
    if(this->places[p]->get_type() == Place::SCHOOL) {
      School* school = static_cast<School*>(this->places[p]);
      number_classrooms += school->get_number_of_rooms();
      ++(number_schools);
    }
  }

  Place::Allocator<Classroom> classroom_allocator;
  classroom_allocator.reserve(number_classrooms);

  FRED_STATUS(0, "Allocating space for %d classrooms in %d schools (out of %d total places)\n", number_classrooms,
      number_schools, number_places);

  for(int p = 0; p < number_places; ++p) {
    if(this->places[p]->get_type() == Place::SCHOOL) {
      School* school = static_cast<School*>(this->places[p]);
      school->setup_classrooms(classroom_allocator);
    }
  }

  add_preallocated_places<Classroom>(Place::CLASSROOM, classroom_allocator);

  FRED_STATUS(0, "setup classrooms finished\n", "");
}

void Place_List::reassign_workers() {
  if(Global::Assign_Teachers) {
    //from: http://www.statemaster.com/graph/edu_ele_sec_pup_rat-elementary-secondary-pupil-teacher-ratio
    reassign_workers_to_places_of_type(Place::SCHOOL, Place_List::School_fixed_staff,
        Place_List::School_student_teacher_ratio);
  }

  if(Global::Enable_Hospitals) {
    reassign_workers_to_places_of_type(Place::HOSPITAL, Place_List::Hospital_fixed_staff,
        (1.0 / Place_List::Hospital_worker_to_bed_ratio));
  }

  if(Global::Enable_Group_Quarters) {
    reassign_workers_to_group_quarters(fred::PLACE_SUBTYPE_COLLEGE, Place_List::College_fixed_staff,
        Place_List::College_resident_to_staff_ratio);
    reassign_workers_to_group_quarters(fred::PLACE_SUBTYPE_PRISON, Place_List::Prison_fixed_staff,
        Place_List::Prison_resident_to_staff_ratio);
    reassign_workers_to_group_quarters(fred::PLACE_SUBTYPE_MILITARY_BASE, Place_List::Military_fixed_staff,
        Place_List::Military_resident_to_staff_ratio);
    reassign_workers_to_group_quarters(fred::PLACE_SUBTYPE_NURSING_HOME, Place_List::Nursing_home_fixed_staff,
        Place_List::Nursing_home_resident_to_staff_ratio);
  }

  Utils::fred_print_lap_time("reassign workers");
}

void Place_List::reassign_workers_to_places_of_type(char place_type, int fixed_staff, double staff_ratio) {
  int number_places = this->places.size();
  Utils::fred_log("reassign workers to place of type %c entered. places = %d\n", place_type, number_places);
  for(int p = 0; p < number_places; p++) {
    Place* place = this->places[p];
    if(place->get_type() == place_type) {
      fred::geo lat = place->get_latitude();
      fred::geo lon = place->get_longitude();
      double x = Geo::get_x(lon);
      double y = Geo::get_y(lat);
      if(place_type == Place::SCHOOL) {
<<<<<<< HEAD
	FRED_VERBOSE(0, "Reassign teachers to school %s at (%f,%f) \n", place->get_label(), x, y);
      } else {
	FRED_VERBOSE(0, "Reassign workers to place %s at (%f,%f) \n", place->get_label(), x, y);
=======
        FRED_VERBOSE(1, "Reassign teachers to school %s at (%f,%f) \n", place->get_label(), x, y);
      } else {
        FRED_VERBOSE(1, "Reassign workers to place %s at (%f,%f) \n", place->get_label(), x, y);
>>>>>>> 565f4927
      }

      // ignore place if it is outside the region
      Regional_Patch* regional_patch = Global::Simulation_Region->get_patch(lat, lon);
      if(regional_patch == NULL) {
        FRED_VERBOSE(0, "place OUTSIDE_REGION lat %f lon %f \n", lat, lon);
        continue;
      }

      // target staff size
      int n = place->get_size();
      if(place_type == Place::SCHOOL) {
        School* s = static_cast<School*>(place);
        n = s->get_orig_number_of_students();
      }
      FRED_VERBOSE(1, "Size %d\n", n);
      int staff = fixed_staff;
      if(staff_ratio > 0.0) {
        staff += (0.5 + (double)n / staff_ratio);
      }

      Place* nearby_workplace = regional_patch->get_nearby_workplace(place, staff);
      if(nearby_workplace != NULL) {
        if(place_type == Place::SCHOOL) {
          // make all the workers in selected workplace teachers at the nearby school
          nearby_workplace->turn_workers_into_teachers(place);
        } else {
          // make all the workers in selected workplace as workers in the target place
          nearby_workplace->reassign_workers(place);
        }
        return;
      } else {
        FRED_VERBOSE(0, "NO NEARBY_WORKPLACE FOUND for place at lat %f lon %f \n", lat, lon);
      }
    }
  }
}

void Place_List::reassign_workers_to_group_quarters(fred::place_subtype subtype, int fixed_staff,
    double resident_to_staff_ratio) {
  int number_places = this->places.size();
  Utils::fred_log("reassign workers to group quarters subtype %c entered. places = %d\n", subtype, number_places);
  for(int p = 0; p < number_places; ++p) {
    Place* place = this->places[p];
    if(place->is_workplace() && place->get_subtype() == subtype) {
      fred::geo lat = place->get_latitude();
      fred::geo lon = place->get_longitude();
      double x = Geo::get_x(lon);
      double y = Geo::get_y(lat);
      FRED_VERBOSE(1, "Reassign workers to place %s at (%f,%f) \n", place->get_label(), x, y);

      // ignore place if it is outside the region
      Regional_Patch* regional_patch = Global::Simulation_Region->get_patch(lat, lon);
      if(regional_patch == NULL) {
        FRED_VERBOSE(0, "place OUTSIDE_REGION lat %f lon %f \n", lat, lon);
        continue;
      }

      // target staff size
      FRED_VERBOSE(1, "Size %d ", place->get_size());
      int staff = fixed_staff;
      if(resident_to_staff_ratio > 0.0) {
        staff += 0.5 + (double)place->get_size() / resident_to_staff_ratio;
      }

      Place* nearby_workplace = regional_patch->get_nearby_workplace(place, staff);
      if(nearby_workplace != NULL) {
        // make all the workers in selected workplace as workers in the target place
        nearby_workplace->reassign_workers(place);
        return;
      } else {
        FRED_VERBOSE(0, "NO NEARBY_WORKPLACE FOUND for place at lat %f lon %f \n", lat, lon);
      }
    }
  }
}

void Place_List::setup_offices() {

  FRED_STATUS(0, "setup offices entered\n", "");

  int number_offices = 0;
  int number_places = this->places.size();

#pragma omp parallel for reduction(+:number_offices)
  for(int p = 0; p < number_places; ++p) {
    if(this->places[p]->get_type() == Place::WORKPLACE) {
      Workplace* workplace = static_cast<Workplace*>(places[p]);
      number_offices += workplace->get_number_of_rooms();
    }
  }

  Place::Allocator<Office> office_allocator;
  office_allocator.reserve(number_offices);

  for(int p = 0; p < number_places; ++p) {
    if(this->places[p]->get_type() == Place::WORKPLACE) {
      Workplace* workplace = static_cast<Workplace*>(this->places[p]);
      workplace->setup_offices(office_allocator);
    }
  }
  // add offices in one contiguous block to Place_List
  add_preallocated_places<Office>(Place::OFFICE, office_allocator);

  FRED_STATUS(0, "setup offices finished\n", "");
}

Place* Place_List::get_random_workplace() {
  int size = static_cast<int>(this->workplaces.size());
  if(size > 0) {
    return this->workplaces[Random::draw_random_int(0, size - 1)];
  } else {
    return NULL;
  }
}

void Place_List::assign_hospitals_to_households() {
  if(Global::Enable_Hospitals) {
    int number_hh = (int)this->households.size();
    for(int i = 0; i < number_hh; ++i) {
      Household* hh = static_cast<Household*>(this->households[i]);
      Hospital* hosp = static_cast<Hospital*>(this->get_hospital_assigned_to_household(hh));
      assert(hosp != NULL);
      if(hosp != NULL) {
        hh->set_household_visitation_hospital(hosp);
        string hh_id_str(hh->get_label());
        this->household_hospital_map.insert(std::pair<string, int>(hh_id_str, hosp->get_id()));
      }
    }

    //Write the mapping file if it did not already exist (or if it was incomplete)
    if(!Place_List::Household_hospital_map_file_exists) {

      char map_file_dir[FRED_STRING_SIZE];
      char map_file_name[FRED_STRING_SIZE];
      Params::get_param_from_string("household_hospital_map_file_directory", map_file_dir);
      Params::get_param_from_string("household_hospital_map_file", map_file_name);

      if(strcmp(map_file_name, "none") == 0) {
        this->household_hospital_map.clear();
        return;
      }

      char filename[FRED_STRING_SIZE];
      sprintf(filename, "%s%s", map_file_dir, map_file_name);

      Utils::get_fred_file_name(filename);
      FILE* hospital_household_map_fp = fopen(filename, "w");
      if(hospital_household_map_fp == NULL) {
        Utils::fred_abort("Can't open %s\n", filename);
      }

      for(std::map<std::string, int>::iterator itr = this->household_hospital_map.begin();
          itr != this->household_hospital_map.end(); ++itr) {
        fprintf(hospital_household_map_fp, "%s,%d\n", itr->first.c_str(), itr->second);
      }

      fflush(hospital_household_map_fp);
      fclose(hospital_household_map_fp);
    }

    this->household_hospital_map.clear();
  }
}

void Place_List::prepare_primary_care_assignment() {

  if(this->is_primary_care_assignment_initialized) {
    return;
  }

  if(Global::Enable_Hospitals && this->is_load_completed() && Global::Pop.is_load_completed()) {
    int tot_pop_size = Global::Pop.get_pop_size();
    assert(Place_List::Hospital_overall_panel_size > 0);
    //Determine the distribution of population that should be assigned to each hospital location
    for(int i = 0; i < this->hospitals.size(); ++i) {
      Hospital* hosp = this->get_hospital_ptr(i);
      double proprtn_of_total_panel = 0;
      if(hosp->get_subtype() != fred::PLACE_SUBTYPE_MOBILE_HEALTHCARE_CLINIC) {
        proprtn_of_total_panel = static_cast<double>(hosp->get_daily_patient_capacity(0))
            / static_cast<double>(Place_List::Hospital_overall_panel_size);
      }
      Place_List::Hospital_ID_total_assigned_size_map.insert(std::pair<int, int>(hosp->get_id(), ceil(proprtn_of_total_panel * tot_pop_size)));
      Place_List::Hospital_ID_current_assigned_size_map.insert(std::pair<int, int>(hosp->get_id(), 0));
    }
    this->is_primary_care_assignment_initialized = true;
  }
}

Hospital* Place_List::get_random_open_hospital_matching_criteria(int sim_day, Person* per, bool check_insurance, bool use_search_radius_limit) {
  if(!Global::Enable_Hospitals) {
    return NULL;
  }

  if(check_insurance) {
    assert(Global::Enable_Health_Insurance);
  }
  assert(per != NULL);

  int overnight_cap = 0;
  Hospital* assigned_hospital = NULL;
  int number_hospitals = this->hospitals.size();
  if(number_hospitals == 0) {
    Utils::fred_abort("No Hospitals in simulation that has Enabled Hospitalization", "");
  }
  int number_possible_hospitals = 0;
  Household* hh = static_cast<Household*>(per->get_household());
  assert(hh != NULL);
  //First, only try Hospitals within a certain radius (* that accept insurance)
  std::vector<double> hosp_probs;
  double probability_total = 0.0;
  for(int i = 0; i < number_hospitals; ++i) {
    Hospital* hospital = static_cast<Hospital*>(this->hospitals[i]);
    double distance = distance_between_places(hh, hospital);
    double cur_prob = 0.0;
    int increment = 0;
    overnight_cap = hospital->get_bed_count(sim_day);
    //Need to make sure place is not a healthcare clinic && there are beds available
    if(distance > 0.0 && !hospital->is_healthcare_clinic() && !hospital->is_mobile_healthcare_clinic()
         && hospital->should_be_open(sim_day)
         && (hospital->get_occupied_bed_count() < overnight_cap)) {
      if(use_search_radius_limit) {
        if(distance <= Place_List::Hospitalization_radius) {
          if(check_insurance) {
            Insurance_assignment_index::e per_insur = per->get_health()->get_insurance_type();
            if(hospital->accepts_insurance(per_insur)) {
              //Hospital accepts the insurance so we are good
              cur_prob = static_cast<double>(overnight_cap) / (distance * distance);
              increment = 1;
            } else {
              //Not possible (Doesn't accept insurance)
              cur_prob = 0.0;
              increment = 0;
            }
          } else {
            //We don't care about insurance so good to go
            cur_prob = static_cast<double>(overnight_cap) / (distance * distance);
            increment = 1;
          }
        } else {
          //Not possible (not within the radius)
          cur_prob = 0.0;
          increment = 0;
        }
      } else { //Don't car about search radius
        if(check_insurance) {
          Insurance_assignment_index::e per_insur = per->get_health()->get_insurance_type();
          if(hospital->accepts_insurance(per_insur)) {
            //Hospital accepts the insurance so we are good
            cur_prob = static_cast<double>(overnight_cap) / (distance * distance);
            increment = 1;
          } else {
            //Not possible (Doesn't accept insurance)
            cur_prob = 0.0;
            increment = 0;
          }
        } else {
          //We don't care about insurance so good to go
          cur_prob = static_cast<double>(overnight_cap) / (distance * distance);
          increment = 1;
        }
      }
    } else {
      //Not possible
      cur_prob = 0.0;
      increment = 0;
    }
    hosp_probs.push_back(cur_prob);
    probability_total += cur_prob;
    number_possible_hospitals += increment;
  }
  assert(static_cast<int>(hosp_probs.size()) == number_hospitals);
  if(number_possible_hospitals > 0) {
    if(probability_total > 0.0) {
      for(int i = 0; i < number_hospitals; ++i) {
        hosp_probs[i] /= probability_total;
      }
    }

    double rand = Random::draw_random();
    double cum_prob = 0.0;
    int i = 0;
    while(i < number_hospitals) {
      cum_prob += hosp_probs[i];
      if(rand < cum_prob) {
        return static_cast<Hospital*>(this->hospitals[i]);
      }
      ++i;
    }
    return static_cast<Hospital*>(this->hospitals[number_hospitals - 1]);
  } else {
    //No hospitals in the simulation match search criteria
    return NULL;
  }
}


Hospital* Place_List::get_random_open_healthcare_facility_matching_criteria(int sim_day, Person* per, bool check_insurance, bool use_search_radius_limit) {
  if(!Global::Enable_Hospitals) {
    return NULL;
  }

  if(check_insurance) {
    assert(Global::Enable_Health_Insurance);
  }
  assert(per != NULL);

  int daily_hosp_cap = 0;
  Hospital* assigned_hospital = NULL;
  int number_hospitals = this->hospitals.size();
  if(number_hospitals == 0) {
    Utils::fred_abort("No Hospitals in simulation that has Enabled Hospitalization", "");
  }
  int number_possible_hospitals = 0;
  Household* hh = static_cast<Household*>(per->get_household());
  assert(hh != NULL);
  //First, only try Hospitals within a certain radius (* that accept insurance)
  std::vector<double> hosp_probs;
  double probability_total = 0.0;
  for(int i = 0; i < number_hospitals; ++i) {
    Hospital* hospital = static_cast<Hospital*>(this->hospitals[i]);
    daily_hosp_cap = hospital->get_daily_patient_capacity(sim_day);
    double distance = distance_between_places(hh, hospital);
    double cur_prob = 0.0;
    int increment = 0;

    //Need to make sure place is open and not over capacity
    if(distance > 0.0 && hospital->should_be_open(sim_day)
       && hospital->get_current_daily_patient_count() < daily_hosp_cap) {
      if(use_search_radius_limit) {
        if(distance <= Place_List::Hospitalization_radius) {
          if(check_insurance) {
            Insurance_assignment_index::e per_insur = per->get_health()->get_insurance_type();
            if(hospital->accepts_insurance(per_insur)) {
              //Hospital accepts the insurance so we are good
              cur_prob = static_cast<double>(daily_hosp_cap) / (distance * distance);
              increment = 1;
            } else {
              //Not possible (Doesn't accept insurance)
              cur_prob = 0.0;
              increment = 0;
            }
          } else {
            //We don't care about insurance so good to go
            cur_prob = static_cast<double>(daily_hosp_cap) / (distance * distance);
            increment = 1;
          }
        } else {
          //Not possible (not within the radius)
          cur_prob = 0.0;
          increment = 0;
        }
      } else { //Don't car about search radius
        if(check_insurance) {
          Insurance_assignment_index::e per_insur = per->get_health()->get_insurance_type();
          if(hospital->accepts_insurance(per_insur)) {
            //Hospital accepts the insurance so we are good
            cur_prob = static_cast<double>(daily_hosp_cap) / (distance * distance);
            increment = 1;
          } else {
            //Not possible (Doesn't accept insurance)
            cur_prob = 0.0;
            increment = 0;
          }
        } else {
          //We don't care about insurance so good to go
          cur_prob = static_cast<double>(daily_hosp_cap) / (distance * distance);
          increment = 1;
        }
      }
    } else {
      //Not possible
      cur_prob = 0.0;
      increment = 0;
    }
    hosp_probs.push_back(cur_prob);
    probability_total += cur_prob;
    number_possible_hospitals += increment;
  } // end for loop

  assert(static_cast<int>(hosp_probs.size()) == number_hospitals);
  if(number_possible_hospitals > 0) {
    if(probability_total > 0.0) {
      for(int i = 0; i < number_hospitals; ++i) {
        hosp_probs[i] /= probability_total;
      }
    }

    double rand = Random::draw_random();
    double cum_prob = 0.0;
    int i = 0;
    while(i < number_hospitals) {
      cum_prob += hosp_probs[i];
      if(rand < cum_prob) {
        return static_cast<Hospital*>(this->hospitals[i]);
      }
      ++i;
    }
    return static_cast<Hospital*>(this->hospitals[number_hospitals - 1]);
  } else {
    //No hospitals in the simulation match search criteria
    return NULL;
  }
}


Hospital* Place_List::get_random_primary_care_facility_matching_criteria(Person* per, bool check_insurance, bool use_search_radius_limit) {
  if(!Global::Enable_Hospitals) {
    return NULL;
  }

  if(check_insurance) {
    assert(Global::Enable_Health_Insurance);
  }
  assert(per != NULL);

  //This is the initial primary care assignment
  if(!this->is_primary_care_assignment_initialized) {
    this->prepare_primary_care_assignment();
  }

  int daily_hosp_cap = 0;
  Hospital* assigned_hospital = NULL;
  int number_hospitals = this->hospitals.size();
  if(number_hospitals == 0) {
    Utils::fred_abort("No Hospitals in simulation that has Enabled Hospitalization", "");
  }
  int number_possible_hospitals = 0;
  Household* hh = static_cast<Household*>(per->get_household());
  assert(hh != NULL);
  //First, only try Hospitals within a certain radius (* that accept insurance)
  std::vector<double> hosp_probs;
  double probability_total = 0.0;
  for(int i = 0; i < number_hospitals; ++i) {
    Hospital* hospital = static_cast<Hospital*>(this->hospitals[i]);
    daily_hosp_cap = hospital->get_daily_patient_capacity(0);
    double distance = distance_between_places(hh, hospital);
    double cur_prob = 0.0;
    int increment = 0;

    //Need to make sure place is open and not over capacity
    if(distance > 0.0 && hospital->should_be_open(0)) {
      if(use_search_radius_limit) {
        if(distance <= Place_List::Hospitalization_radius) {
          if(check_insurance) {
            Insurance_assignment_index::e per_insur = per->get_health()->get_insurance_type();
            if(hospital->accepts_insurance(per_insur)) {
              //Hospital accepts the insurance so can check further
              if(Place_List::Hospital_ID_current_assigned_size_map.at(hospital->get_id())
                  < Place_List::Hospital_ID_total_assigned_size_map.at(hospital->get_id())) {
                //Hospital accepts the insurance and it hasn't been filled so we are good
                cur_prob = static_cast<double>(daily_hosp_cap) / (distance * distance);
                increment = 1;
              } else {
                //Not possible
                cur_prob = 0.0;
                increment = 0;
              }
            } else {
              //Not possible (Doesn't accept insurance)
              cur_prob = 0.0;
              increment = 0;
            }
          } else {
            //We don't care about insurance so can check further
            if(Place_List::Hospital_ID_current_assigned_size_map.at(hospital->get_id())
                < Place_List::Hospital_ID_total_assigned_size_map.at(hospital->get_id())) {
              //Hospital accepts the insurance and it hasn't been filled so we are good
              cur_prob = static_cast<double>(daily_hosp_cap) / (distance * distance);
              increment = 1;
            } else {
              //Not possible
              cur_prob = 0.0;
              increment = 0;
            }
          }
        } else {
          //Not possible (not within the radius)
          cur_prob = 0.0;
          increment = 0;
        }
      } else { //Don't car about search radius
        if(check_insurance) {
          Insurance_assignment_index::e per_insur = per->get_health()->get_insurance_type();
          if(hospital->accepts_insurance(per_insur)) {
            //Hospital accepts the insurance so can check further
            if(Place_List::Hospital_ID_current_assigned_size_map.at(hospital->get_id())
                < Place_List::Hospital_ID_total_assigned_size_map.at(hospital->get_id())) {
              //Hospital accepts the insurance and it hasn't been filled so we are good
              cur_prob = static_cast<double>(daily_hosp_cap) / (distance * distance);
              increment = 1;
            } else {
              //Not possible
              cur_prob = 0.0;
              increment = 0;
            }
          } else {
            //Not possible (Doesn't accept insurance)
            cur_prob = 0.0;
            increment = 0;
          }
        } else {
          //We don't care about insurance so can check further
          if(Place_List::Hospital_ID_current_assigned_size_map.at(hospital->get_id())
              < Place_List::Hospital_ID_total_assigned_size_map.at(hospital->get_id())) {
            //Hospital accepts the insurance and it hasn't been filled so we are good
            cur_prob = static_cast<double>(daily_hosp_cap) / (distance * distance);
            increment = 1;
          } else {
            //Not possible
            cur_prob = 0.0;
            increment = 0;
          }
        }
      }
    } else {
      //Not possible
      cur_prob = 0.0;
      increment = 0;
    }
    hosp_probs.push_back(cur_prob);
    probability_total += cur_prob;
    number_possible_hospitals += increment;
  }  // end for loop

  assert(static_cast<int>(hosp_probs.size()) == number_hospitals);
  if(number_possible_hospitals > 0) {
    if(probability_total > 0.0) {
      for(int i = 0; i < number_hospitals; ++i) {
        hosp_probs[i] /= probability_total;
      }
    }

    double rand = Random::draw_random();
    double cum_prob = 0.0;
    int i = 0;
    while(i < number_hospitals) {
      cum_prob += hosp_probs[i];
      if(rand < cum_prob) {
        return static_cast<Hospital*>(this->hospitals[i]);
      }
      ++i;
    }
    return static_cast<Hospital*>(this->hospitals[number_hospitals - 1]);
  } else {
    //No hospitals in the simulation match search criteria
    return NULL;
  }
}


void Place_List::print_household_size_distribution(char* dir, char* date_string, int run) {
  FILE* fp;
  int count[11];
  double pct[11];
  char filename[FRED_STRING_SIZE];
  sprintf(filename, "%s/household_size_dist_%s.%02d", dir, date_string, run);
  Utils::fred_log("print_household_size_dist entered, filename = %s\n", filename);
  for(int i = 0; i < 11; ++i) {
    count[i] = 0;
  }
  int total = 0;
  int number_households = (int)households.size();
  for(int p = 0; p < number_households; ++p) {
    int n = this->households[p]->get_size();
    if(n < 11) {
      count[n]++;
    } else {
      count[10]++;
    }
    total++;
  }
  fp = fopen(filename, "w");
  for(int i = 0; i < 11; i++) {
    pct[i] = (100.0 * count[i]) / number_households;
    fprintf(fp, "size %d count %d pct %f\n", i * 5, count[i], pct[i]);
  }
  fclose(fp);
}

void Place_List::delete_place_label_map() {
  if(this->place_label_map) {
    delete this->place_label_map;
    this->place_label_map = NULL;
  }
}

void Place_List::get_initial_visualization_data_from_households() {
  int num_households = this->households.size();
  for(int i = 0; i < num_households; ++i) {
    Household* h = this->get_household_ptr(i);
    Global::Visualization->initialize_household_data(h->get_latitude(), h->get_longitude(), h->get_size());
    // printf("%f %f %3d %s\n", h->get_latitude(), h->get_longitude(), h->get_size(), h->get_label());
  }
}

void Place_List::get_visualization_data_from_households(int disease_id, int output_code) {
  int num_households = this->households.size();
  for(int i = 0; i < num_households; ++i) {
    Household* h = this->get_household_ptr(i);
    int count = h->get_output_count(disease_id, output_code);
    int popsize = h->get_size();
    // update appropriate visualization patch
    Global::Visualization->update_data(h->get_latitude(), h->get_longitude(), count, popsize);
  }
}

void Place_List::get_census_tract_data_from_households(int disease_id, int output_code) {
  int num_households = this->households.size();
  for(int i = 0; i < num_households; ++i) {
    Household* h = this->get_household_ptr(i);
    int count = h->get_output_count(disease_id, output_code);
    int popsize = h->get_size();
    int census_tract_index = h->get_census_tract_index();
    long int census_tract = this->get_census_tract_with_index(census_tract_index);
    Global::Visualization->update_data(census_tract, count, popsize);
  }
}

void Place_List::report_household_incomes() {

  // initialize household income stats
  this->min_household_income = 0;
  this->max_household_income = 0;
  this->median_household_income = 0;
  this->first_quartile_household_income = 0;
  this->third_quartile_household_income = 0;

  int num_households = this->households.size();
  if(num_households > 0) {
    this->min_household_income = this->get_household_ptr(0)->get_household_income();
    this->max_household_income = this->get_household_ptr(num_households - 1)->get_household_income();
    this->first_quartile_household_income = this->get_household_ptr(num_households / 4)->get_household_income();
    this->median_household_income = this->get_household_ptr(num_households / 2)->get_household_income();
    this->third_quartile_household_income = this->get_household_ptr((3 * num_households) / 4)->get_household_income();
  }

  // print household incomes to LOG file
  if(Global::Verbose > 1) {
    for(int i = 0; i < num_households; ++i) {
      Household* h = this->get_household_ptr(i);
      int c = h->get_county_index();
      int h_county = Global::Places.get_fips_of_county_with_index(c);
      FRED_VERBOSE(0, "INCOME: %s %c %f %f %d %d\n", h->get_label(), h->get_type(), h->get_latitude(),
          h->get_longitude(), h->get_household_income(), h_county);
    }
  }
  FRED_VERBOSE(0, "INCOME_STATS: households: %d  min %d  first_quartile %d  median %d  third_quartile %d  max %d\n",
      num_households, min_household_income, first_quartile_household_income, median_household_income,
      third_quartile_household_income, max_household_income);

}

void Place_List::select_households_for_shelter() {
  FRED_VERBOSE(0, "select_households_for_shelter entered.\n");
  FRED_VERBOSE(0, "pct_households_sheltering = %f\n", Place_List::Pct_households_sheltering);
  FRED_VERBOSE(0, "num_households = %d\n", this->households.size());
  int num_sheltering = 0.5 + Place_List::Pct_households_sheltering * this->households.size();
  FRED_VERBOSE(0, "num_sheltering = %d\n", num_sheltering);
  FRED_VERBOSE(0, "high_income = %d\n", Place_List::High_income_households_sheltering?1:0);

  int num_households = this->households.size();

  if(Place_List::High_income_households_sheltering) {
    // this assumes that household have been sorted in increasing income
    // in setup_households()
    for(int i = 0; i < num_sheltering; ++i) {
      int j = num_households - 1 - i;
      Household* h = get_household_ptr(j);
      shelter_household(h);
    }
  } else {
    // select households randomly
    vector<Household*> tmp;
    tmp.clear();
    for(int i = 0; i < this->households.size(); ++i) {
      tmp.push_back(this->get_household_ptr(i));
    }
    // randomly shuffle households
    FYShuffle<Household*>(tmp);
    for(int i = 0; i < num_sheltering; ++i) {
      this->shelter_household(tmp[i]);
    }
  }
  FRED_VERBOSE(0, "select_households_for_shelter finished.\n");
}

void Place_List::shelter_household(Household* h) {
  h->set_shelter(true);

  // set shelter delay
  int shelter_start_day = 0.4999999
      + Random::draw_normal(Place_List::Shelter_delay_mean, Place_List::Shelter_delay_std);
  if(Place_List::Early_shelter_rate > 0.0) {
    double r = Random::draw_random();
    while(shelter_start_day > 0 && r < Place_List::Early_shelter_rate) {
      shelter_start_day--;
      r = Random::draw_random();
    }
  }
  if(shelter_start_day < 0) {
    shelter_start_day = 0;
  }
  h->set_shelter_start_day(shelter_start_day);

  // set shelter duration
  int shelter_duration = 0.4999999
      + Random::draw_normal(Place_List::Shelter_duration_mean, Place_List::Shelter_duration_std);
  if(shelter_duration < 1) {
    shelter_duration = 1;
  }

  if(Place_List::Shelter_decay_rate > 0.0) {
    double r = Random::draw_random();
    if(r < 0.5) {
      shelter_duration = 1;
      r = Random::draw_random();
      while(shelter_duration < Place_List::Shelter_duration_mean && Place_List::Shelter_decay_rate < r) {
        shelter_duration++;
        r = Random::draw_random();
      }
    }
  }
  h->set_shelter_end_day(shelter_start_day + shelter_duration);

  FRED_VERBOSE(1, "ISOLATE household %s size %d income %d ", h->get_label(), h->get_size(), h->get_household_income());
  FRED_VERBOSE(1, "start_day %d end_day %d duration %d ", h->get_shelter_start_day(), h->get_shelter_end_day(),
      h->get_shelter_end_day()-h->get_shelter_start_day());
}

void Place_List::select_households_for_evacuation() {
  if(!Global::Enable_HAZEL) {
    return;
  }

  FRED_VERBOSE(0, "HAZEL: select_households_for_evacuation entered.\n");
  int num_households = this->households.size();
  int evac_start_sim_day = Place_List::HAZEL_disaster_start_sim_day + Place_List::HAZEL_disaster_evac_start_offset;
  int evac_end_sim_day = Place_List::HAZEL_disaster_end_sim_day + Place_List::HAZEL_disaster_evac_end_offset;
  int return_start_sim_day = Place_List::HAZEL_disaster_end_sim_day + Place_List::HAZEL_disaster_return_start_offset;
  int return_end_sim_day = Place_List::HAZEL_disaster_end_sim_day + Place_List::HAZEL_disaster_return_end_offset;
  int count_hh_evacuating = 0;

  FRED_VERBOSE(0, "HAZEL: HAZEL_disaster_start_sim_day = %d\n", Place_List::HAZEL_disaster_start_sim_day);
  FRED_VERBOSE(0, "HAZEL: HAZEL_disaster_evac_start_offset = %d\n", Place_List::HAZEL_disaster_evac_start_offset);
  FRED_VERBOSE(0, "HAZEL: HAZEL_disaster_end_sim_day = %d\n", Place_List::HAZEL_disaster_end_sim_day);
  FRED_VERBOSE(0, "HAZEL: HAZEL_disaster_evac_end_offset = %d\n", Place_List::HAZEL_disaster_evac_end_offset);
  FRED_VERBOSE(0, "HAZEL: HAZEL_disaster_return_start_offset = %d\n", Place_List::HAZEL_disaster_return_start_offset);
  FRED_VERBOSE(0, "HAZEL: HAZEL_disaster_return_end_offset = %d\n", Place_List::HAZEL_disaster_return_end_offset);
  FRED_VERBOSE(0, "HAZEL: evac_start_sim_day = %d\n", evac_start_sim_day);
  FRED_VERBOSE(0, "HAZEL: evac_end_sim_day = %d\n", evac_end_sim_day);
  FRED_VERBOSE(0, "HAZEL: return_start_sim_day = %d\n", return_start_sim_day);
  FRED_VERBOSE(0, "HAZEL: return_end_sim_day = %d\n", return_end_sim_day);
  if(evac_start_sim_day < 0 || evac_end_sim_day < evac_start_sim_day) {
    return;
  }

  for(int i = 0; i < num_households; ++i) {
    Household* tmp_hh = this->get_household_ptr(i);
    bool evac_date_set = false;
    bool return_date_set = false;
    for(int j = evac_start_sim_day; j <= evac_end_sim_day; ++j) {
      if(Random::draw_random() < Place_List::HAZEL_disaster_evac_prob_per_day) {
        tmp_hh->set_shelter_start_day(j);
        evac_date_set = true;
        count_hh_evacuating++;
        for(int k = return_start_sim_day; k <= return_end_sim_day; ++k) {
          if(Random::draw_random() < Place_List::HAZEL_disaster_evac_prob_per_day || k == return_end_sim_day) {
            if(k > j) { //Can't return before you leave
              tmp_hh->set_shelter_end_day(k);
              return_date_set = true;
            }
          }
          if(return_date_set) {
            break;
          }
        }
        if(evac_date_set) {
          assert(return_date_set);
          break;
        }
      }
    }
  }

  FRED_VERBOSE(0, "HAZEL: num_households = %d\n", num_households);
  FRED_VERBOSE(0, "HAZEL: num_evacuating = %d\n", count_hh_evacuating);
  FRED_VERBOSE(0, "HAZEL: pct_households_evacuating = %f\n",
      static_cast<float>(count_hh_evacuating) / static_cast<float>(num_households));
  FRED_VERBOSE(0, "HAZEL: select_households_for_evacuation finished.\n");
}

void Place_List::report_shelter_stats(int day) {
  int sheltering_households = 0;
  int sheltering_pop = 0;
  int sheltering_total_pop = 0;
  int sheltering_new_infections = 0;
  int sheltering_total_infections = 0;
  int non_sheltering_total_infections = 0;
  int non_sheltering_pop = 0;
  int non_sheltering_new_infections = 0;
  int num_households = this->households.size();
  double sheltering_ar = 0.0;
  double non_sheltering_ar = 0.0;
  for(int i = 0; i < num_households; ++i) {
    Household* h = this->get_household_ptr(i);
    if(h->is_sheltering()) {
      sheltering_new_infections += h->get_new_infections(0);
      sheltering_total_infections += h->get_total_infections(0);
      sheltering_total_pop += h->get_size();
    } else {
      non_sheltering_pop += h->get_size();
      non_sheltering_new_infections += h->get_new_infections(0);
      non_sheltering_total_infections += h->get_total_infections(0);
    }
    if(h->is_sheltering_today(day)) {
      sheltering_households++;
      sheltering_pop += h->get_size();
    }
  }
  if(sheltering_total_pop > 0) {
    sheltering_ar = 100.0 * (double)sheltering_total_infections / static_cast<double>(sheltering_total_pop);
  }
  if(non_sheltering_pop > 0) {
    non_sheltering_ar = 100.0 * (double)non_sheltering_total_infections / static_cast<double>(non_sheltering_pop);
  }
  Global::Daily_Tracker->set_index_key_pair(day, "H_sheltering", sheltering_households);
  Global::Daily_Tracker->set_index_key_pair(day, "N_sheltering", sheltering_pop);
  Global::Daily_Tracker->set_index_key_pair(day, "C_sheltering", sheltering_new_infections);
  Global::Daily_Tracker->set_index_key_pair(day, "AR_sheltering", sheltering_ar);
  Global::Daily_Tracker->set_index_key_pair(day, "N_noniso", non_sheltering_pop);
  Global::Daily_Tracker->set_index_key_pair(day, "C_noniso", non_sheltering_new_infections);
  Global::Daily_Tracker->set_index_key_pair(day, "AR_noniso", non_sheltering_ar);
}

void Place_List::end_of_run() {
  if(Global::Verbose > 1) {
    int number_places = this->places.size();
    for(int p = 0; p < number_places; ++p) {
      Place* place = this->places[p];
      fprintf(Global::Statusfp,
          "PLACE REPORT: id %d type %c size %d inf %d attack_rate %5.2f current %d new %d first_day %d last_day %d\n",
          place->get_id(), place->get_type(), place->get_size(), place->get_total_infections(0),
          100.0 * place->get_attack_rate(0), place->get_current_infectious_visitors(0), place->get_new_infections(0),
          place->get_first_day_infectious(), place->get_last_day_infectious());
    }
  }
  if(Global::Enable_Household_Shelter) {
    int households_sheltering = 0;
    int households_not_sheltering = 0;
    int pop_sheltering = 0;
    int pop_not_sheltering = 0;
    int infections_sheltering = 0;
    int infections_not_sheltering = 0;
    double ar_sheltering = 0.0;
    double ar_not_sheltering = 0.0;
    int num_households = this->households.size();
    for(int i = 0; i < num_households; ++i) {
      Household* h = this->get_household_ptr(i);
      if(h->is_sheltering()) {
        pop_sheltering += h->get_size();
        infections_sheltering += h->get_total_infections(0);
        households_sheltering++;
      } else {
        pop_not_sheltering += h->get_size();
        infections_not_sheltering += h->get_total_infections(0);
        households_not_sheltering++;
      }
    }

    if(pop_sheltering > 0) {
      ar_sheltering = (double)infections_sheltering / (double)pop_sheltering;
    }

    if(pop_not_sheltering > 0) {
      ar_not_sheltering = (double)infections_not_sheltering / (double)pop_not_sheltering;
    }

    fprintf(Global::Statusfp,
        "ISOLATION REPORT: households_sheltering %d pop_sheltering %d infections_sheltering %d ar_sheltering %f ",
        households_sheltering, pop_sheltering, infections_sheltering, ar_sheltering);
    fprintf(Global::Statusfp,
        "households_not_sheltering %d pop_not_sheltering %d infections_not_sheltering %d ar_not_sheltering %f\n",
        households_not_sheltering, pop_not_sheltering, infections_not_sheltering, ar_not_sheltering);
    fflush(Global::Statusfp);
  }
}

int Place_List::get_housing_data(int* target_size, int* current_size) {
  int num_households = this->households.size();
  for(int i = 0; i < num_households; ++i) {
    Household* h = this->get_household_ptr(i);
    current_size[i] = h->get_size();
    target_size[i] = h->get_orig_size();
  }
  return num_households;
}

void Place_List::swap_houses(int house_index1, int house_index2) {

  Household* h1 = this->get_household_ptr(house_index1);
  Household* h2 = this->get_household_ptr(house_index2);
  if(h1 == NULL || h2 == NULL)
    return;

  FRED_VERBOSE(1, "HOUSING: swapping house %s with %d beds and %d occupants with %s with %d beds and %d occupants\n",
      h1->get_label(), h1->get_orig_size(), h1->get_size(), h2->get_label(), h2->get_orig_size(), h2->get_size());

  // get pointers to residents of house h1
  vector<Person*> temp1;
  temp1.clear();
  vector<Person*> housemates1 = h1->get_inhabitants();
  for(std::vector<Person*>::iterator itr = housemates1.begin(); itr != housemates1.end(); ++itr) {
    temp1.push_back(*itr);
  }

  // get pointers to residents of house h2
  vector<Person*> temp2;
  temp2.clear();
  vector<Person *> housemates2 = h2->get_inhabitants();
  for(std::vector<Person*>::iterator itr = housemates2.begin(); itr != housemates2.end(); ++itr) {
    temp2.push_back(*itr);
  }

  // move first group into house h2
  for(std::vector<Person*>::iterator itr = temp1.begin(); itr != temp1.end(); ++itr) {
    (*itr)->move_to_new_house(h2);
  }

  // move second group into house h1
  for(std::vector<Person*>::iterator itr = temp2.begin(); itr != temp2.end(); ++itr) {
    (*itr)->move_to_new_house(h1);
  }

  FRED_VERBOSE(1, "HOUSING: swapped house %s with %d beds and %d occupants with %s with %d beds and %d occupants\n",
      h1->get_label(), h1->get_orig_size(), h1->get_size(), h2->get_label(), h2->get_orig_size(), h2->get_size());
}

void Place_List::combine_households(int house_index1, int house_index2) {

  Household* h1 = this->get_household_ptr(house_index1);
  Household* h2 = this->get_household_ptr(house_index2);
  if(h1 == NULL || h2 == NULL)
    return;

  FRED_VERBOSE(1, "HOUSING: combining house %s with %d beds and %d occupants with %s with %d beds and %d occupants\n",
      h1->get_label(), h1->get_orig_size(), h1->get_size(), h2->get_label(), h2->get_orig_size(), h2->get_size());

  // get pointers to residents of house h2
  vector<Person*> temp2;
  temp2.clear();
  vector<Person*> housemates2 = h2->get_inhabitants();
  for(std::vector<Person*>::iterator itr = housemates2.begin(); itr != housemates2.end(); ++itr) {
    temp2.push_back(*itr);
  }

  // move into house h1
  for(std::vector<Person*>::iterator itr = temp2.begin(); itr != temp2.end(); ++itr) {
    (*itr)->move_to_new_house(h1);
  }

  printf("HOUSING: combined house %s with %d beds and %d occupants with %s with %d beds and %d occupants\n",
      h1->get_label(), h1->get_orig_size(), h1->get_size(), h2->get_label(), h2->get_orig_size(), h2->get_size());

}

Hospital* Place_List::get_hospital_assigned_to_household(Household* hh) {
  assert(this->is_load_completed());
  if(this->household_hospital_map.find(string(hh->get_label())) != this->household_hospital_map.end()) {
    return static_cast<Hospital*>(this->get_hospital_ptr(
        this->household_hospital_map.find(string(hh->get_label()))->second));
  } else {

    if(Place_List::Household_hospital_map_file_exists) {
      //List is incomplete so set this so we can print out a new file
      Place_List::Household_hospital_map_file_exists = false;
    }

    Hospital* hosp = NULL;
    if(hh->get_size() > 0) {
      Person* per = hh->get_enrollee(0);
      assert(per != NULL);
      if(Global::Enable_Health_Insurance) {
        hosp = this->get_random_open_hospital_matching_criteria(0, per, true, true);
      } else {
        hosp = this->get_random_open_hospital_matching_criteria(0, per, false, true);
      }
      //If it came back with nothing, expand the search radius
      if(hosp == NULL) {
        if(Global::Enable_Health_Insurance) {
          hosp = this->get_random_open_hospital_matching_criteria(0, per, true, false);
        } else {
          hosp = this->get_random_open_hospital_matching_criteria(0, per, false, false);
        }
      }
      //If it still came back with nothing, ignore health insurance
      if(hosp == NULL) {
        hosp = this->get_random_open_hospital_matching_criteria(0, per, false, false);
      }
    }
    assert(hosp != NULL);
    return hosp;
  }
}

Place* Place_List::select_school(int county_index, int grade) {
  // find school with this grade with greatest vacancy, and one with smallest overcapacity
  School* school_with_vacancy = NULL;
  School* school_with_overcrowding = NULL;
  double vacancy = -1.0;
  // limit capacity to 150% of original size:
  double overcap = 50.0;
  int size = this->schools_by_grade[grade].size();
  for(int i = 0; i < size; ++i) {
    School* school = static_cast<School*>(this->schools_by_grade[grade][i]);
    int orig = school->get_orig_students_in_grade(grade);
    // the following treats schools with fewer than 20 original
    // students as an anomaly due to incomplete representation of
    // the student body, perhaps from outside the simulation region
    if(orig < 20) {
      continue;
    }
    // the following avoids initially empty schools
    // if (orig == 0) continue;
    int now = school->get_students_in_grade(grade);
    if(now <= orig) {
      // school has vacancy
      double vac_pct = static_cast<double>((orig - now)) / static_cast<double>(orig);
      if(vac_pct > vacancy) {
        vacancy = vac_pct;
        school_with_vacancy = school;
      }
    } else {
      // school is at or over capacity
      double over_pct = static_cast<double>((now - orig)) / static_cast<double>(orig);
      if(over_pct < overcap) {
        overcap = over_pct;
        school_with_overcrowding = school;
      }
    }
  }

  // if there is a school with a vacancy, return one with the most vacancy
  if(school_with_vacancy != NULL) {
    int orig = school_with_vacancy->get_orig_students_in_grade(grade);
    int now = school_with_vacancy->get_students_in_grade(grade);
    FRED_VERBOSE(1, "select_school_by_grade: GRADE %d closest school WITH VACANCY %s ORIG %d NOW %d\n", grade,
        school_with_vacancy->get_label(), orig, now);
    return school_with_vacancy;
  }

  // otherwise, return school with minimal overcrowding, if there is one
  if(school_with_overcrowding != NULL) {
    int orig = school_with_overcrowding->get_orig_students_in_grade(grade);
    int now = school_with_overcrowding->get_students_in_grade(grade);
    FRED_VERBOSE(1, "select_school_by_grade: GRADE %d school with smallest OVERCROWDING %s ORIG %d NOW %d\n", grade,
        school_with_overcrowding->get_label(), orig, now);
    return school_with_overcrowding;
  }

  // ERROR: no grade appropriate school found
  Utils::fred_abort("select_school_by_grade: NULL -- no grade-appropriate school found\n");
  return NULL;
}

void Place_List::find_visitors_to_infectious_places(int day) {
  // TODO: delete
}

void Place_List::update_population_dynamics(int day) {
  int number_counties = this->counties.size();
  for(int i = 0; i < number_counties; ++i) {
    this->counties[i]->update(day);
  }
}

int Place_List::get_HAZEL_disaster_start_sim_day() {
  return Place_List::HAZEL_disaster_start_sim_day;
}

int Place_List::get_HAZEL_disaster_end_sim_day() {
  return Place_List::HAZEL_disaster_end_sim_day;
}

void Place_List::setup_HAZEL_mobile_vans() {
  int num_hospitals = static_cast<int>(this->hospitals.size());
  vector<Hospital*> temp_hosp_vec;
  int count = 0;
  for(int i = 0; i < num_hospitals; ++i) {
    Hospital* tmp_hosp = this->get_hospital_ptr(i);
    if(tmp_hosp->is_mobile_healthcare_clinic()) {
      temp_hosp_vec.push_back(tmp_hosp);
      count++;
    }
  }

  //If the max number of Mobile vans allowed is >= the total mobile vans in the system, then activate all of them
  if(Place_List::HAZEL_mobile_van_max >= static_cast<int>(temp_hosp_vec.size())) {
    for(int i = 0; i < static_cast<int>(temp_hosp_vec.size()); ++i) {
      //The Mobile Healthcare Clinics close after days
      temp_hosp_vec.at(i)->set_close_date(Place_List::HAZEL_disaster_end_sim_day + Hospital::get_HAZEL_mobile_van_open_delay()
        + Hospital::get_HAZEL_mobile_van_closure_day());
      temp_hosp_vec.at(i)->set_open_date(Global::Days);
      temp_hosp_vec.at(i)->have_HAZEL_closure_dates_been_set(true);
    }
  } else {
    //shuffle the vector
    std::random_shuffle(temp_hosp_vec.begin(), temp_hosp_vec.end());
    for(int i = 0; i < Place_List::HAZEL_mobile_van_max; ++i) {
      //The Mobile Healthcare Clinics close after days
      temp_hosp_vec.at(i)->set_close_date(Place_List::HAZEL_disaster_end_sim_day + Hospital::get_HAZEL_mobile_van_open_delay()
        + Hospital::get_HAZEL_mobile_van_closure_day());
      temp_hosp_vec.at(i)->set_open_date(Global::Days);
      temp_hosp_vec.at(i)->have_HAZEL_closure_dates_been_set(true);
    }
    for(int i = Place_List::HAZEL_mobile_van_max; i < static_cast<int>(temp_hosp_vec.size()); ++i) {
      //These Mobile Healthcare Clinic will never open
      temp_hosp_vec.at(i)->set_close_date(0);
      temp_hosp_vec.at(i)->set_open_date(Global::Days);
      temp_hosp_vec.at(i)->have_HAZEL_closure_dates_been_set(true);
    }
  }
}

void Place_List::print_stats(int day) {

  if(Global::Enable_HAZEL) {
    int num_open_hosp = 0;
    int open_hosp_cap = 0;
    int tot_hosp_cap = 0;
    int num_hospitals = static_cast<int>(this->hospitals.size());
    for(int i = 0; i < num_hospitals; ++i) {
      Hospital* tmp_hosp = this->get_hospital_ptr(i);
      int hosp_cap = tmp_hosp->get_daily_patient_capacity(day);
      if(tmp_hosp->should_be_open(day)) {
        num_open_hosp++;
        open_hosp_cap += hosp_cap;
        tot_hosp_cap += hosp_cap;
      } else {
        tot_hosp_cap += hosp_cap;
      }
    }

    int num_households = this->households.size();
    int tot_res_stayed = 0;
    int tot_res_evac = 0;

    for(int i = 0; i < num_households; ++i) {
      Household* hh = this->get_household_ptr(i);
      if(hh->is_sheltering_today(day)) {
        tot_res_evac += hh->get_size();
      } else {
        tot_res_stayed += hh->get_size();
      }
    }

    FRED_VERBOSE(1, "Place_List print stats for day %d\n", day);
    Global::Daily_Tracker->set_index_key_pair(day, "Tot_hosp_cap", tot_hosp_cap);
    Global::Daily_Tracker->set_index_key_pair(day, "Open_hosp_cap", open_hosp_cap);
    Global::Daily_Tracker->set_index_key_pair(day, "Open_hosp", num_open_hosp);
    Global::Daily_Tracker->set_index_key_pair(day, "Closed_hosp", num_hospitals - num_open_hosp);
    Global::Daily_Tracker->set_index_key_pair(day, "Tot_res_stayed", tot_res_stayed);
    Global::Daily_Tracker->set_index_key_pair(day, "Tot_res_evac", tot_res_evac);
  }
}<|MERGE_RESOLUTION|>--- conflicted
+++ resolved
@@ -1485,7 +1485,6 @@
       FRED_VERBOSE(0, "GQ_setup: house %d label %s subtype %c initial size %d units %d\n", p, house->get_label(),
           house->get_subtype(), gq_size, gq_units);
       if(gq_units > 1) {
-<<<<<<< HEAD
 	vector<Person*> housemates;
 	housemates.clear();
 	for(int i = 0; i < gq_size; ++i) {
@@ -1495,17 +1494,6 @@
 	int units_filled = 1;
 	int min_per_unit = gq_size / gq_units;
 	int larger_units = gq_size - min_per_unit * gq_units;
-=======
-        vector<Person*> housemates;
-        housemates.clear();
-        for(int i = 0; i < gq_size; ++i) {
-          Person* person = house->get_housemate(i);
-          housemates.push_back(person);
-        }
-        int units_filled = 1;
-        int min_per_unit = gq_size / gq_units;
-        int larger_units = gq_size - min_per_unit * gq_units;
->>>>>>> 565f4927
         int smaller_units = gq_units - larger_units;
         FRED_VERBOSE(1, "GQ min_per_unit %d smaller = %d  larger = %d total = %d  orig = %d\n", min_per_unit,
             smaller_units, larger_units, smaller_units*min_per_unit + larger_units*(min_per_unit+1), gq_size);
@@ -1691,15 +1679,9 @@
       double x = Geo::get_x(lon);
       double y = Geo::get_y(lat);
       if(place_type == Place::SCHOOL) {
-<<<<<<< HEAD
 	FRED_VERBOSE(0, "Reassign teachers to school %s at (%f,%f) \n", place->get_label(), x, y);
       } else {
 	FRED_VERBOSE(0, "Reassign workers to place %s at (%f,%f) \n", place->get_label(), x, y);
-=======
-        FRED_VERBOSE(1, "Reassign teachers to school %s at (%f,%f) \n", place->get_label(), x, y);
-      } else {
-        FRED_VERBOSE(1, "Reassign workers to place %s at (%f,%f) \n", place->get_label(), x, y);
->>>>>>> 565f4927
       }
 
       // ignore place if it is outside the region
