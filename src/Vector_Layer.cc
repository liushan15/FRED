--- conflicted
+++ resolved
@@ -423,21 +423,12 @@
   }
   for(int i = 0; i < num_households; ++i) {
     int household_county = -1;
-<<<<<<< HEAD
     Household* h = Global::Places.get_household_ptr(i);
-    int c = h->get_county();
-    int h_county = Global::Places.get_county_with_index(c);
-    for(int j = 0; j<county_set.size(); ++j) {
-      if(h_county == county_set[j].id) {
-	      household_county = j;
-=======
-    Household * h = Global::Places.get_household_ptr(i);
     int c = h->get_county_index();
     int h_county = Global::Places.get_fips_of_county_with_index(c);
     for (int j = 0;j<county_set.size();j++){
       if(h_county == county_set[j].id){
 	household_county = j;
->>>>>>> fda2e34e
       }
     }
     //find the county for each household
