/*
  This file is part of the FRED system.

  Copyright (c) 2010-2015, University of Pittsburgh, John Grefenstette,
  Shawn Brown, Roni Rosenfield, Alona Fyshe, David Galloway, Nathan
  Stone, Jay DePasse, Anuroop Sriram, and Donald Burke.

  Licensed under the BSD 3-Clause license.  See the file "LICENSE" for
  more information.
*/

//
//
// File: Household.cc
//
#include <limits>
#include <set>

#include "Household.h"
#include "Global.h"
#include "Params.h"
#include "Person.h"
#include "Disease_List.h"
#include "Utils.h"
#include "Random.h"
#include "Regional_Layer.h"
#include "Neighborhood_Layer.h"
#include "Neighborhood_Patch.h"
#include "Population.h"
#include <algorithm>

using namespace std;

//Private static variables that will be set by parameter lookups
double* Household::Household_contacts_per_day;
double*** Household::Household_contact_prob;

std::set<long int> Household::census_tract_set;
std::map<int, int> Household::count_inhabitants_by_household_income_level_map;
std::map<int, int> Household::count_children_by_household_income_level_map;
std::map<long int, int> Household::count_inhabitants_by_census_tract_map;
std::map<long int, int> Household::count_children_by_census_tract_map;

//Private static variable to assure we only lookup parameters once
bool Household::Household_parameters_set = false;

int Household::Cat_I_Max_Income = 0;
int Household::Cat_II_Max_Income = 0;
int Household::Cat_III_Max_Income = 0;
int Household::Cat_IV_Max_Income = 0;
int Household::Cat_V_Max_Income = 0;
int Household::Cat_VI_Max_Income = 0;

int Household::Min_hh_income = INT_MAX;
int Household::Max_hh_income = -1;
int Household::Min_hh_income_90_pct = -1;

Household::Household() {
  get_parameters(Global::Diseases.get_number_of_diseases());
  this->type = Place::HOUSEHOLD;
  this->subtype = fred::PLACE_SUBTYPE_NONE;
  this->sheltering = false;
  this->hh_schl_aged_chld_unemplyd_adlt_chng = false;
  this->hh_schl_aged_chld = false;
  this->hh_schl_aged_chld_unemplyd_adlt = false;
  this->hh_sympt_child = false;
  this->hh_working_adult_using_sick_leave = false;
  this->primary_healthcare_available = true;
  this->other_healthcare_location_that_accepts_insurance_available = true;
  this->healthcare_available = true;
  this->count_seeking_hc = 0;
  this->count_primary_hc_unav = 0;
  this->count_hc_accept_ins_unav = 0;
  this->shelter_start_day = 0;
  this->shelter_end_day = 0;
  this->deme_id = ' ';
  this->group_quarters_units = 0;
  this->income_quartile = -1;
  set_household_income(-1);
}

Household::Household(const char* lab, fred::place_subtype _subtype, fred::geo lon, fred::geo lat) {
  get_parameters(Global::Diseases.get_number_of_diseases());
  this->type = Place::HOUSEHOLD;
  this->subtype = _subtype;
  this->sheltering = false;
  this->hh_schl_aged_chld_unemplyd_adlt_chng = false;
  this->hh_schl_aged_chld = false;
  this->hh_schl_aged_chld_unemplyd_adlt = false;
  this->hh_sympt_child = false;
  this->hh_working_adult_using_sick_leave = false;
  this->seeking_healthcare = false;
  this->primary_healthcare_available = true;
  this->other_healthcare_location_that_accepts_insurance_available = true;
  this->healthcare_available = true;
  this->count_seeking_hc = 0;
  this->count_primary_hc_unav = 0;
  this->count_hc_accept_ins_unav = 0;
  this->shelter_start_day = 0;
  this->shelter_end_day = 0;
  this->deme_id = ' ';
  setup(lab, lon, lat);
  this->group_quarters_units = 0;
  this->group_quarters_workplace = NULL;
  this->income_quartile = -1;
  set_household_income(-1);
}

void Household::get_parameters(int diseases) {
  if(Household::Household_parameters_set) {
    return;
  }

<<<<<<< HEAD
  char param_str[80];
  Household::Household_contacts_per_day = new double[diseases];
  Household::Household_contact_prob = new double**[diseases];
  for(int disease_id = 0; disease_id < diseases; ++disease_id) {
    Disease* disease = Global::Diseases.get_disease(disease_id);
    sprintf(param_str, "%s_household_contacts", disease->get_disease_name());
    Params::get_param((char*) param_str, &Household::Household_contacts_per_day[disease_id]);
    sprintf(param_str, "%s_household_prob", disease->get_disease_name());
    int n = Params::get_param_matrix(param_str, &Household::Household_contact_prob[disease_id]);
    if(Global::Verbose > 1) {
      printf("\nHousehold_contact_prob:\n");
      for(int i  = 0; i < n; ++i)  {
	for(int j  = 0; j < n; ++j) {
	  printf("%f ", Household::Household_contact_prob[disease_id][i][j]);
	}
	printf("\n");
=======
  if(Global::Enable_Vector_Transmission == false) {
    char param_str[80];
    Household::Household_contacts_per_day = new double[diseases];
    Household::Household_contact_prob = new double**[diseases];
    for(int disease_id = 0; disease_id < diseases; ++disease_id) {
      Disease* disease = Global::Diseases.get_disease(disease_id);
      sprintf(param_str, "%s_household_contacts", disease->get_disease_name());
      Params::get_param((char*) param_str, &Household::Household_contacts_per_day[disease_id]);
      sprintf(param_str, "%s_household_prob", disease->get_disease_name());
      int n = Params::get_param_matrix(param_str, &Household::Household_contact_prob[disease_id]);
      if(Global::Verbose > 1) {
	      printf("\nHousehold_contact_prob:\n");
	      for(int i  = 0; i < n; ++i)  {
	        for(int j  = 0; j < n; ++j) {
	          printf("%f ", Household::Household_contact_prob[disease_id][i][j]);
	        }
	        printf("\n");
	      }
>>>>>>> 565f4927
      }
    }
  }

  //Get the Household Income Cutoffs
  Params::get_param((char*)"cat_I_max_income", &Household::Cat_I_Max_Income);
  Params::get_param((char*)"cat_II_max_income", &Household::Cat_II_Max_Income);
  Params::get_param((char*)"cat_III_max_income", &Household::Cat_III_Max_Income);
  Params::get_param((char*)"cat_IV_max_income", &Household::Cat_IV_Max_Income);
  Params::get_param((char*)"cat_V_max_income", &Household::Cat_V_Max_Income);
  Params::get_param((char*)"cat_VI_max_income", &Household::Cat_VI_Max_Income);

  Household::Household_parameters_set = true;
}

int Household::get_group(int disease, Person* per) {
  int age = per->get_age();
  if(age < Global::ADULT_AGE) {
    return 0;
  } else {
    return 1;
  }
}

double Household::get_transmission_prob(int disease, Person* i, Person* s) {
  // i = infected agent
  // s = susceptible agent
  int row = get_group(disease, i);
  int col = get_group(disease, s);
  double tr_pr = Household::Household_contact_prob[disease][row][col];
  return tr_pr;
}

double Household::get_contacts_per_day(int disease) {
  return Household::Household_contacts_per_day[disease];
}

void Household::set_household_has_hospitalized_member(bool does_have) {
  this->hh_schl_aged_chld_unemplyd_adlt_chng = true;
  if(does_have) {
    this->not_home_bitset[Household_extended_absence_index::HAS_HOSPITALIZED] = true;
  } else {
    //Initially say no one is hospitalized
    this->not_home_bitset[Household_extended_absence_index::HAS_HOSPITALIZED] = false;
    //iterate over all housemates  to see if anyone is still hospitalized
    vector<Person*>::iterator it;

    for(it = this->enrollees.begin(); it != this->enrollees.end(); ++it) {
      if((*it)->is_hospitalized()) {
        this->not_home_bitset[Household_extended_absence_index::HAS_HOSPITALIZED] = true;
        if(this->get_household_visitation_hospital() == NULL) {
          this->set_household_visitation_hospital(static_cast<Hospital*>((*it)->get_activities()->get_hospital()));
        }
        break;
      }
    }
  }
}

bool Household::has_school_aged_child() {
  //Household has been loaded
  assert(Global::Pop.is_load_completed());
  //If the household status hasn't changed, just return the flag
  if(!this->hh_schl_aged_chld_unemplyd_adlt_chng) {
    return this->hh_schl_aged_chld;
  } else {
    bool ret_val = false;
    for(int i = 0; i < static_cast<int>(this->enrollees.size()); ++i) {
      Person* per = this->enrollees[i];
      if(per->is_student() && per->is_child()) {
        ret_val = true;
        break;
      }
    }
    this->hh_schl_aged_chld = ret_val;
    this->hh_schl_aged_chld_unemplyd_adlt_chng = false;
    return ret_val;
  }
}

bool Household::has_school_aged_child_and_unemployed_adult() {
  //Household has been loaded
  assert(Global::Pop.is_load_completed());
  //If the household status hasn't changed, just return the flag
  if(!this->hh_schl_aged_chld_unemplyd_adlt_chng) {
    return this->hh_schl_aged_chld_unemplyd_adlt;
  } else {
    bool ret_val = false;
    if(has_school_aged_child()) {
      for(int i = 0; i < static_cast<int>(this->enrollees.size()); ++i) {
        Person* per = this->enrollees[i];
        if(per->is_child()) {
          continue;
        }

        //Person is an adult, but is also a student
        if(per->is_adult() && per->is_student()) {
          continue;
        }

        //Person is an adult, but isn't at home
        if(per->is_adult() &&
           (per->is_hospitalized() ||
            per->is_college_dorm_resident() ||
            per->is_military_base_resident() ||
            per->is_nursing_home_resident() ||
            per->is_prisoner())) {
          continue;
        }

        //Person is an adult AND is either retired or unemployed
        if(per->is_adult() &&
           (per->get_activities()->get_profile() == RETIRED_PROFILE ||
            per->get_activities()->get_profile() == UNEMPLOYED_PROFILE)) {
          ret_val = true;
          break;
        }
      }
    }
    this->hh_schl_aged_chld_unemplyd_adlt = ret_val;
    this->hh_schl_aged_chld_unemplyd_adlt_chng = false;
    return ret_val;
  }
}

void Household::prepare_person_childcare_sickleave_map() {
  //Household has been loaded
  assert(Global::Pop.is_load_completed());
  assert(Household::Household_parameters_set);

  if(Global::Report_Childhood_Presenteeism) {
    if(has_school_aged_child() && !has_school_aged_child_and_unemployed_adult()) {
      for(int i = 0; i < static_cast<int>(this->enrollees.size()); ++i) {
        Person* per = this->enrollees[i];
        if(per->is_child()) {
          continue;
        }

        //Person is an adult, but is also a student
        if(per->is_adult() && per->is_student()) {
          continue;
        }

        //Person is an adult, but isn't at home
        if(per->is_adult() &&
           (per->is_hospitalized() ||
            per->is_college_dorm_resident() ||
            per->is_military_base_resident() ||
            per->is_nursing_home_resident() ||
            per->is_prisoner())) {
          continue;
        }

        //Person is an adult AND is neither retired nor unemployed
        if(per->is_adult() &&
           per->get_activities()->get_profile() != RETIRED_PROFILE &&
           per->get_activities()->get_profile() != UNEMPLOYED_PROFILE) {
          //Insert the adult into the sickleave info map
          HH_Adult_Sickleave_Data sickleave_info;

          //Add any school-aged children to that person's info
          for(int j = 0; j < static_cast<int>(this->enrollees.size()); ++j) {
            Person* child_check = this->enrollees[j];
            if(child_check->is_student() && child_check->is_child()) {
              sickleave_info.add_child_to_maps(child_check);
            }
          }
          std::pair<std::map<Person*, HH_Adult_Sickleave_Data>::iterator, bool> ret;
          ret = this->adult_childcare_sickleave_map.insert(
							   std::pair<Person*, HH_Adult_Sickleave_Data>(per, sickleave_info));
          assert(ret.second); // Shouldn't insert the same person twice
        }
      }
    }
  } else {
    return;
  }
}

bool Household::have_working_adult_use_sickleave_for_child(Person* adult, Person* child) {
  std::map<Person*, HH_Adult_Sickleave_Data>::iterator itr;
  itr = this->adult_childcare_sickleave_map.find(adult);
  if(itr != this->adult_childcare_sickleave_map.end()) {
    if(!itr->second.stay_home_with_child(adult)) { //didn't already stayed home with this child
      return itr->second.stay_home_with_child(child);
    }
  }
  return false;
}

void Household::record_profile() {
  // record the ages
  this->ages.clear();
  int size = get_size();
  for(int i = 0; i < size; ++i) {
    this->ages.push_back(this->enrollees[i]->get_age());
  }

  // record the id's of the original members of the household
  this->ids.clear();
  for(int i = 0; i < size; ++i) {
    this->ids.push_back(this->enrollees[i]->get_id());
  }
}
<|MERGE_RESOLUTION|>--- conflicted
+++ resolved
@@ -111,7 +111,6 @@
     return;
   }
 
-<<<<<<< HEAD
   char param_str[80];
   Household::Household_contacts_per_day = new double[diseases];
   Household::Household_contact_prob = new double**[diseases];
@@ -128,26 +127,6 @@
 	  printf("%f ", Household::Household_contact_prob[disease_id][i][j]);
 	}
 	printf("\n");
-=======
-  if(Global::Enable_Vector_Transmission == false) {
-    char param_str[80];
-    Household::Household_contacts_per_day = new double[diseases];
-    Household::Household_contact_prob = new double**[diseases];
-    for(int disease_id = 0; disease_id < diseases; ++disease_id) {
-      Disease* disease = Global::Diseases.get_disease(disease_id);
-      sprintf(param_str, "%s_household_contacts", disease->get_disease_name());
-      Params::get_param((char*) param_str, &Household::Household_contacts_per_day[disease_id]);
-      sprintf(param_str, "%s_household_prob", disease->get_disease_name());
-      int n = Params::get_param_matrix(param_str, &Household::Household_contact_prob[disease_id]);
-      if(Global::Verbose > 1) {
-	      printf("\nHousehold_contact_prob:\n");
-	      for(int i  = 0; i < n; ++i)  {
-	        for(int j  = 0; j < n; ++j) {
-	          printf("%f ", Household::Household_contact_prob[disease_id][i][j]);
-	        }
-	        printf("\n");
-	      }
->>>>>>> 565f4927
       }
     }
   }
