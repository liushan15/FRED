--- conflicted
+++ resolved
@@ -15,21 +15,11 @@
 //
 #include "Activities.h"
 #include "Behavior.h"
-<<<<<<< HEAD
 #include "Classroom.h"
-=======
 #include "Global.h"
-#include "Person.h"
-#include "Place.h"
-#include "Random.h"
+#include "Date.h"
 #include "Disease.h"
 #include "Disease_List.h"
-#include "Params.h"
-#include "Vaccine_Manager.h"
-#include "Manager.h"
->>>>>>> 32c01181
-#include "Date.h"
-#include "Disease.h"
 #include "Geo.h"
 #include "Global.h"
 #include "Household.h"
@@ -846,13 +836,8 @@
         //Get specific symptomatic diseases for multiplier
         for(int disease_id = 0; disease_id < Global::Diseases.get_number_of_diseases(); ++disease_id) {
           if(self->get_health()->is_infected(disease_id)) {
-<<<<<<< HEAD
-            Disease* disease = Global::Pop.get_disease(disease_id);
+            Disease* disease = Global::Diseases.get_disease(disease_id);
             if(self->get_health()->get_symptoms(disease_id, sim_day) > disease->get_min_symptoms_for_seek_healthcare()) {
-=======
-            Disease* disease = Global::Diseases.get_disease(disease_id);
-            if(self->get_health()->get_symptoms(disease_id, day) > disease->get_min_symptoms_for_seek_healthcare()) {
->>>>>>> 32c01181
               hospitalization_prob += disease->get_hospitalization_prob(self);
               seek_healthcare_prob += disease->get_outpatient_healthcare_prob(self);
             }
