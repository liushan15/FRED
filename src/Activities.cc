/*
  This file is part of the FRED system.

  Copyright (c) 2010-2015, University of Pittsburgh, John Grefenstette,
  Shawn Brown, Roni Rosenfield, Alona Fyshe, David Galloway, Nathan
  Stone, Jay DePasse, Anuroop Sriram, and Donald Burke.

  Licensed under the BSD 3-Clause license.  See the file "LICENSE" for
  more information.
*/

//
//
// File: Activities.cc
//
#include "Activities.h"
#include "Behavior.h"
#include "Classroom.h"
#include "Global.h"
#include "Date.h"
#include "Disease.h"
#include "Disease_List.h"
#include "Geo.h"
#include "Global.h"
#include "Household.h"
#include "Manager.h"
#include "Neighborhood.h"
#include "Neighborhood_Layer.h"
#include "Neighborhood_Patch.h"
#include "Params.h"
#include "Person.h"
#include "Place.h"
#include "Place_List.h"
#include "Random.h"
#include "School.h"
#include "Travel.h"
#include "Utils.h"
#include "Vaccine_Manager.h"
#include "Workplace.h"

class Activities_Tracking_Data;

const char * get_label_for_place(Place *place) {
  return place ? place->get_label() : "NULL";
}

bool Activities::is_initialized = false;
bool Activities::is_weekday = false;
int Activities::day_of_week = 0;

// run-time parameters
bool Activities::Enable_default_sick_behavior = false;
double Activities::Default_sick_day_prob = 0.0;
double Activities::SLA_mean_sick_days_absent = 0.0;
double Activities::SLU_mean_sick_days_absent = 0.0;
double Activities::SLA_absent_prob = 0.0;
double Activities::SLU_absent_prob = 0.0;
double Activities::Flu_days = 0.0;
double Activities::Hospitalization_visit_housemate_prob = 0.0;
int Activities::HAZEL_seek_hc_ramp_up_days = 0;
double Activities::HAZEL_seek_hc_ramp_up_mult = 1.0;

Age_Map* Activities::Hospitalization_prob = NULL;
Age_Map* Activities::Outpatient_healthcare_prob = NULL;

Activities_Tracking_Data Activities::Tracking_data;

// Childhood Presenteeism parameters
double Activities::Sim_based_prob_stay_home_not_needed = 0.0;
double Activities::Census_based_prob_stay_home_not_needed = 0.0;

// sick leave statistics
double Activities::Standard_sicktime_allocated_per_child = 0.0;

int Activities::Sick_leave_dist_method = 0;
std::vector<double> Activities::WP_size_sl_prob_vec; //wp_size_sl_prob
std::vector<double> Activities::HH_income_qtile_sl_prob_vec; //hh_income_qtile_sl_prob

/// static method called in main (Fred.cc)
void Activities::initialize_static_variables() {

  if(Activities::is_initialized) {
    return;
  }

  FRED_STATUS(0, "Activities::initialize() entered\n", "");

  int temp_int = 0;
  Params::get_param_from_string("enable_default_sick_behavior", &temp_int);
  Activities::Enable_default_sick_behavior = (temp_int == 0 ? false : true);
  Params::get_param_from_string("sick_day_prob", &Activities::Default_sick_day_prob);
  Params::get_param_from_string("SLA_mean_sick_days_absent",
				&Activities::SLA_mean_sick_days_absent);
  Params::get_param_from_string("SLU_mean_sick_days_absent",
				&Activities::SLU_mean_sick_days_absent);
  Params::get_param_from_string("SLA_absent_prob", &Activities::SLA_absent_prob);
  Params::get_param_from_string("SLU_absent_prob", &Activities::SLU_absent_prob);
  Params::get_param_from_string("flu_days", &Activities::Flu_days);
  Params::get_param_from_string("prob_of_visiting_hospitalized_housemate", &Activities::Hospitalization_visit_housemate_prob);

  Params::get_param_from_string("sick_leave_dist_method", &Activities::Sick_leave_dist_method);

  if(!Activities::Enable_default_sick_behavior) {
    if(Activities::Sick_leave_dist_method == Activities::WP_SIZE_DIST) {
      Params::get_param_vector((char*)"wp_size_sl_prob", Activities::WP_size_sl_prob_vec);
      assert(static_cast<int>(Activities::WP_size_sl_prob_vec.size()) == 4);
    } else if(Activities::Sick_leave_dist_method == Activities::HH_INCOME_QTILE_DIST) {
      Params::get_param_vector((char*)"hh_income_qtile_sl_prob", Activities::HH_income_qtile_sl_prob_vec);
      assert(static_cast<int>(Activities::HH_income_qtile_sl_prob_vec.size()) == 4);
    } else {
      Utils::fred_abort("Invalid sick_leave_dist_method: %d", Activities::Sick_leave_dist_method);
    }
  }

  if(Global::Enable_Hospitals) {
    Activities::Hospitalization_prob = new Age_Map("Hospitalization Probability");
    Activities::Hospitalization_prob->read_from_input("hospitalization_prob");
    Activities::Outpatient_healthcare_prob = new Age_Map("Outpatient Healthcare Probability");
    Activities::Outpatient_healthcare_prob->read_from_input("outpatient_healthcare_prob");
  }

  if(Global::Enable_HAZEL) {
    Params::get_param_from_string("HAZEL_seek_hc_ramp_up_days", &Activities::HAZEL_seek_hc_ramp_up_days);
    Params::get_param_from_string("HAZEL_seek_hc_ramp_up_mult", &Activities::HAZEL_seek_hc_ramp_up_mult);
  }

  if(Global::Report_Childhood_Presenteeism) {

    Params::get_param_from_string("standard_sicktime_allocated_per_child", &Activities::Standard_sicktime_allocated_per_child);

    int count_has_school_age = 0;
    int count_has_school_age_and_unemployed_adult = 0;

    //Households with school-age children and at least one unemployed adult
    int number_places = Global::Places.get_number_of_places();
    for(int p = 0; p < number_places; ++p) {
      Person* per = NULL;
      if(Global::Places.get_place_at_position(p)->is_household()) {
        Household* h = static_cast<Household*>(Global::Places.get_place_at_position(p));
        if(h->get_children() == 0) {
          continue;
        }
        if(h->has_school_aged_child()) {
          count_has_school_age++;
        }
        if(h->has_school_aged_child_and_unemployed_adult()) {
          count_has_school_age_and_unemployed_adult++;
        }
      }
    }
    Activities::Sim_based_prob_stay_home_not_needed = static_cast<double>(count_has_school_age_and_unemployed_adult) / static_cast<double>(count_has_school_age);
  }
  Activities::is_initialized = true;
}

Activities::Activities() {
  this->my_sick_days_absent = -1;
  this->my_sick_days_present = -1;
  this->sick_days_remaining = -1.0;
  this->sick_leave_available = false;
  this->my_sick_leave_decision_has_been_made = false;
  this->my_sick_leave_decision = false;
  this->home_neighborhood = NULL;
  this->profile = UNDEFINED_PROFILE;
  this->schedule_updated = -1;
<<<<<<< HEAD
  this->stored_favorite_places = NULL;
=======
  this->tmp_favorite_places_map = NULL;
  this->primary_healthcare_facility = NULL;
>>>>>>> 565f4927
  this->is_traveling = false;
  this->is_traveling_outside = false;
  this->is_hospitalized = false;
  this->sim_day_hospitalization_ends = -1;
  this->is_isolated = false;
  this->grade = 0;
  this->return_from_travel_sim_day = -1;
  this->link = new Person_Place_Link [Activity_index::FAVORITE_PLACES];
}

void Activities::setup(Person* self, Place* house, Place* school, Place* work) {

  FRED_VERBOSE(1,"ACTIVITIES_SETUP: person %d age %d household %s\n",
	       self->get_id(), self->get_age(), house->get_label());

  myself = self;
  clear_favorite_places();

  FRED_VERBOSE(1,"set household %s\n", get_label_for_place(house));
  set_household(house);

  FRED_VERBOSE(1,"set school %s\n", get_label_for_place(school));
  set_school(school);

  FRED_VERBOSE(1,"set workplace %s\n", get_label_for_place(work));
  set_workplace(work);
  FRED_VERBOSE(1,"set workplace %s ok\n", get_label_for_place(work));

  // increase the population in county of residence
  int index = get_household()->get_county_index();
  Global::Places.increment_population_of_county_with_index(index);

  // get the neighborhood from the household
  set_neighborhood(get_household()->get_patch()->get_neighborhood());
  FRED_VERBOSE(1,"ACTIVITIES_SETUP: person %d neighborhood %d %s\n", self->get_id(),
	       get_neighborhood()->get_id(), get_neighborhood()->get_label());
  FRED_CONDITIONAL_VERBOSE(0, get_neighborhood() == NULL,
			   "Help! NO NEIGHBORHOOD for person %d house %d \n", self->get_id(), get_household()->get_id());
  this->home_neighborhood = get_neighborhood();

  // assign profile
  assign_initial_profile(self);
  FRED_VERBOSE(1,"set profile ok\n");

  // need to set the daily schedule
  this->schedule_updated = -1;
  this->is_traveling = false;
  this->is_traveling_outside = false;

  // sick leave variables
  this->my_sick_days_absent = 0;
  this->my_sick_days_present = 0;
  this->my_sick_leave_decision_has_been_made = false;
  this->my_sick_leave_decision = false;
  this->sick_days_remaining = 0.0;
  this->sick_leave_available = false;

  if(self->lives_in_group_quarters()) {
    int day = Global::Simulation_Day;
    // no pregnancies in group_quarters
    if(self->get_demographics()->is_pregnant()) {
      printf("GQ CANCELS PREGNANCY: today %d person %d age %d due %d\n",
	     day, self->get_id(), self->get_age(), self->get_demographics()->get_maternity_sim_day());
      self->get_demographics()->cancel_pregnancy(self);
    }
    // cancel any planned pregnancy
    if(day <= self->get_demographics()->get_conception_sim_day()) {
      printf("GQ CANCELS PLANNED CONCEPTION: today %d person %d age %d conception %d\n",
	     day, self->get_id(), self->get_age(), self->get_demographics()->get_conception_sim_day());
      self->get_demographics()->cancel_conception(self);
    }
  }
  FRED_VERBOSE(1,"Activity::setup finished for person %d\n", self->get_id());

}

void Activities::prepare() {
  initialize_sick_leave();
}

void Activities::initialize_sick_leave() {
  FRED_VERBOSE(1, "Activities::initialize_sick_leave entered\n");
  int workplace_size = 0;
  this->my_sick_days_absent = 0;
  this->my_sick_days_present = 0;
  this->my_sick_leave_decision_has_been_made = false;
  this->my_sick_leave_decision = false;
  this->sick_days_remaining = 0.0;
  this->sick_leave_available = false;

  if(!Activities::Enable_default_sick_behavior) {
    if(Activities::Sick_leave_dist_method == Activities::WP_SIZE_DIST) {
      if(get_workplace() != NULL) {
        workplace_size = get_workplace()->get_size();
      } else {
        if(is_teacher()) {
          workplace_size = get_school()->get_staff_size();
        }
      }

      // is sick leave available?
      if(workplace_size > 0) {
        if(workplace_size <= Workplace::get_small_workplace_size()) {
          this->sick_leave_available = (Random::draw_random() < Activities::WP_size_sl_prob_vec[0]);
          if(this->sick_leave_available) {
            Activities::Tracking_data.employees_small_with_sick_leave++;
          } else {
            Activities::Tracking_data.employees_small_without_sick_leave++;
          }
        } else if(workplace_size <= Workplace::get_medium_workplace_size()) {
          this->sick_leave_available = (Random::draw_random() < Activities::WP_size_sl_prob_vec[1]);
          if(this->sick_leave_available) {
            Activities::Tracking_data.employees_med_with_sick_leave++;
          } else {
            Activities::Tracking_data.employees_med_without_sick_leave++;
          }
        } else if(workplace_size <= Workplace::get_large_workplace_size()) {
          this->sick_leave_available = (Random::draw_random() < Activities::WP_size_sl_prob_vec[2]);
          if(this->sick_leave_available) {
            Activities::Tracking_data.employees_large_with_sick_leave++;
          } else {
            Activities::Tracking_data.employees_large_without_sick_leave++;
          }
        } else {
          this->sick_leave_available = (Random::draw_random() < Activities::WP_size_sl_prob_vec[3]);
          if(this->sick_leave_available) {
            Activities::Tracking_data.employees_xlarge_with_sick_leave++;
          } else {
            Activities::Tracking_data.employees_xlarge_without_sick_leave++;
          }
        }
      } else {
        this->sick_leave_available = false;
      }

    } else if(Activities::Sick_leave_dist_method == Activities::HH_INCOME_QTILE_DIST) {
      Household* hh = static_cast<Household*>(get_household());
      switch(hh->get_income_quartile()) {
        case Global::Q1:
          this->sick_leave_available = (Random::draw_random() < Activities::HH_income_qtile_sl_prob_vec[0]);
          break;
        case Global::Q2:
          this->sick_leave_available = (Random::draw_random() < Activities::HH_income_qtile_sl_prob_vec[1]);
          break;
        case Global::Q3:
          this->sick_leave_available = (Random::draw_random() < Activities::HH_income_qtile_sl_prob_vec[2]);
          break;
        case Global::Q4:
          this->sick_leave_available = (Random::draw_random() < Activities::HH_income_qtile_sl_prob_vec[3]);
          break;
      }
    }
    FRED_VERBOSE(1, "Activities::initialize_sick_leave size_leave_avaliable = %d\n",
		 (this->sick_leave_available ? 1 : 0));
  }

  // compute sick days remaining (for flu)
  this->sick_days_remaining = 0.0;
  if(this->sick_leave_available) {
    if(Random::draw_random() < Activities::SLA_absent_prob) {
      this->sick_days_remaining = Activities::SLA_mean_sick_days_absent + Activities::Flu_days;
    }
  } else {
    if(Random::draw_random() < Activities::SLU_absent_prob) {
      this->sick_days_remaining = Activities::SLU_mean_sick_days_absent + Activities::Flu_days;
    } else if(Random::draw_random() < Activities::SLA_absent_prob - Activities::SLU_absent_prob) {
      this->sick_days_remaining = Activities::Flu_days;
    }
  }
  FRED_VERBOSE(1, "Activities::initialize_sick_leave sick_days_remaining = %d\n", this->sick_days_remaining);
}

void Activities::before_run() {
  if(Global::Report_Presenteeism) {
    FRED_STATUS(0, "employees at small workplaces with sick leave: %d\n",
		  Activities::Tracking_data.employees_small_with_sick_leave);
    FRED_STATUS(0, "employees at small workplaces without sick leave: %d\n",
		  Activities::Tracking_data.employees_small_without_sick_leave);
    FRED_STATUS(0, "employees at med workplaces with sick leave: %d\n",
		  Activities::Tracking_data.employees_med_with_sick_leave);
    FRED_STATUS(0, "employees at med workplaces without sick leave: %d\n",
		  Activities::Tracking_data.employees_med_without_sick_leave);
    FRED_STATUS(0, "employees at large workplaces with sick leave: %d\n",
		  Activities::Tracking_data.employees_large_with_sick_leave);
    FRED_STATUS(0, "employees at large workplaces without sick leave: %d\n",
		  Activities::Tracking_data.employees_large_without_sick_leave);
    FRED_STATUS(0, "employees at xlarge workplaces with sick leave: %d\n",
		  Activities::Tracking_data.employees_xlarge_with_sick_leave);
    FRED_STATUS(0, "employees at xlarge workplaces without sick leave: %d\n",
		  Activities::Tracking_data.employees_xlarge_without_sick_leave);
  }

  if(Global::Report_Childhood_Presenteeism) {
    Global::Places.setup_household_income_quartile_sick_days();
  }
}

void Activities::assign_initial_profile(Person* self) {
  int age = self->get_age();
  if(age == 0) {
    this->profile = PRESCHOOL_PROFILE;
  } else if(get_school() != NULL) {
    this->profile = STUDENT_PROFILE;
  } else if(age < Global::SCHOOL_AGE) {
    this->profile = PRESCHOOL_PROFILE;    // child at home
  } else if(get_workplace() != NULL) {
    this->profile = WORKER_PROFILE;// worker
  } else if(Global::RETIREMENT_AGE <= age) {
    this->profile = RETIRED_PROFILE;      // retired
  } else {
    this->profile = UNEMPLOYED_PROFILE;
  }

  // weekend worker
  if((this->profile == WORKER_PROFILE && Random::draw_random() < 0.2)) {  // 20% weekend worker
    this->profile = WEEKEND_WORKER_PROFILE;
  }

  // profiles for group quarters residents
  if(get_household()->is_college()) {
    this->profile = COLLEGE_STUDENT_PROFILE;
  }
  if(get_household()->is_military_base()) {
    this->profile = MILITARY_PROFILE;
  }
  if(get_household()->is_prison()) {
    this->profile = PRISONER_PROFILE;
    FRED_VERBOSE(2, "INITIAL PROFILE AS PRISONER ID %d AGE %d SEX %c HOUSEHOLD %s\n",
		 self->get_id(), age, self->get_sex(), get_household()->get_label());
  }
  if(get_household()->is_nursing_home()) {
    this->profile = NURSING_HOME_RESIDENT_PROFILE;
  }
}

void Activities::update(int sim_day) {

  FRED_STATUS(1, "Activities update entered\n");

  // decide if this is a weekday:
  Activities::is_weekday = Date::is_weekday();

  if(Global::Enable_HAZEL) {
    Global::Daily_Tracker->set_index_key_pair(sim_day, SEEK_HC, 0);
    Global::Daily_Tracker->set_index_key_pair(sim_day, PRIMARY_HC_UNAV, 0);
    Global::Daily_Tracker->set_index_key_pair(sim_day, HC_ACCEP_INS_UNAV, 0);
    Global::Daily_Tracker->set_index_key_pair(sim_day, HC_UNAV, 0);
    Global::Daily_Tracker->set_index_key_pair(sim_day, MEDICARE_UNAV, 0);
    Global::Daily_Tracker->set_index_key_pair(sim_day, ASTHMA_HC_UNAV, 0);
    Global::Daily_Tracker->set_index_key_pair(sim_day, DIABETES_HC_UNAV, 0);
    Global::Daily_Tracker->set_index_key_pair(sim_day, HTN_HC_UNAV, 0);
    Global::Daily_Tracker->set_index_key_pair(sim_day, MEDICAID_UNAV, 0);
    Global::Daily_Tracker->set_index_key_pair(sim_day, MEDICARE_UNAV, 0);
    Global::Daily_Tracker->increment_index_key_pair(sim_day, PRIVATE_UNAV, 1);
    Global::Daily_Tracker->increment_index_key_pair(sim_day, UNINSURED_UNAV, 1);
  }

  // print out absenteeism/presenteeism counts
  FRED_CONDITIONAL_VERBOSE(1, sim_day > 0,
			   "DAY %d ABSENTEEISM: work absent %d present %d %0.2f  school absent %d present %d %0.2f\n",
			   sim_day - 1, Activities::Tracking_data.sick_days_absent, Activities::Tracking_data.sick_days_present,
			   static_cast<double>(Activities::Tracking_data.sick_days_absent) / static_cast<double>(1 + Activities::Tracking_data.sick_days_absent +
														 Activities::Tracking_data.sick_days_present),
			   Activities::Tracking_data.school_sick_days_absent, Activities::Tracking_data.school_sick_days_present,
			   static_cast<double>(Activities::Tracking_data.school_sick_days_absent) /
			   static_cast<double>(1 + Activities::Tracking_data.school_sick_days_absent + Activities::Tracking_data.school_sick_days_present));

  // keep track of global activity counts
  Activities::Tracking_data.sick_days_present = 0;
  Activities::Tracking_data.sick_days_absent = 0;
  Activities::Tracking_data.school_sick_days_present = 0;
  Activities::Tracking_data.school_sick_days_absent = 0;

  // print school change activities
  if(Activities::Tracking_data.entered_school + Activities::Tracking_data.left_school > 0) {
    printf("DAY %d ENTERED_SCHOOL %d LEFT_SCHOOL %d\n",
	   sim_day, Activities::Tracking_data.entered_school, Activities::Tracking_data.left_school);
    Activities::Tracking_data.entered_school = 0;
    Activities::Tracking_data.left_school = 0;
  }

  FRED_STATUS(1, "Activities update completed\n");
}

void Activities::update_activities_of_infectious_person(Person* self, int sim_day) {

  FRED_VERBOSE(1,"update_activities for person %d day %d\n", self->get_id(), sim_day);

  // skip all scheduled activities if traveling abroad
  if(this->is_traveling_outside) {
    return;
  }

  if(Global::Enable_Isolation) {
    if(this->is_isolated) {
      // once isolated, remain isolated
      update_schedule(self, sim_day);
      return;
    } else {
      // enter isolation if symptomatic, with a given probability
      if(self->is_symptomatic()) {
	      // are we passed the isolation delay period?
	      if(Global::Isolation_Delay <= self->get_days_symptomatic()) {
	        //decide whether to enter isolation
	        if(Random::draw_random() < Global::Isolation_Rate) {
	          this->is_isolated = true;
	          update_schedule(self, sim_day);
	          return;
	        }
	      }
      }
    }
  }

  if(sim_day > this->schedule_updated) {
    // get list of places to visit today
    update_schedule(self, sim_day);

    // decide which neighborhood to visit today
    if(this->on_schedule[Activity_index::NEIGHBORHOOD_ACTIVITY]) {
      Place* destination_neighborhood = Global::Neighborhoods->select_destination_neighborhood(this->home_neighborhood);
      set_neighborhood(destination_neighborhood);
    }

    // if symptomatic, decide whether or not to stay home
    if(self->is_symptomatic() && !self->is_hospitalized()) {
      decide_whether_to_stay_home(self, sim_day);
      //For Symptomatics - background will be in update_schedule()
      if(Global::Enable_Hospitals) {
	      decide_whether_to_seek_healthcare(self, sim_day);
      }
    }
  }
}

<<<<<<< HEAD
=======
void Activities::add_visitor_to_infectious_places(Person* self, int sim_day) {
  // skip scheduled activities if traveling abroad
  if(this->is_traveling_outside) {
    return;
  }

  if(sim_day > this->schedule_updated) {
    // get list of places to visit today
    update_schedule(self, sim_day);
  }

  if(this->on_schedule.any()) {
    for(int disease_id = 0; disease_id < Global::Diseases.get_number_of_diseases(); ++disease_id) {
      if(self->is_susceptible(disease_id)) {
        join_susceptible_lists_at_favorite_places(self, disease_id);
      } else {
        if(Global::Enable_Vector_Transmission) {
          if(!self->is_infectious(disease_id)) {
            join_nonsusceptible_lists_at_favorite_places(self, disease_id);
          }
        }
      }
    }
  }
}

void Activities::update_activities_while_traveling(Person* self, int sim_day) {

  // skip scheduled activities if traveling abroad
  if(this->is_traveling_outside) {
    return;
  }

  if(sim_day > this->schedule_updated) {
    // get list of places to visit today
    update_schedule(self, sim_day);
  }

  if(this->on_schedule.any()) {
    for(int disease_id = 0; disease_id < Global::Diseases.get_number_of_diseases(); ++disease_id) {
      if(self->is_susceptible(disease_id)) {
        join_susceptible_lists_at_favorite_places(self, disease_id);
      } else {
        if(Global::Enable_Vector_Transmission) {
          if(!self->is_infectious(disease_id)) {
            join_nonsusceptible_lists_at_favorite_places(self, disease_id);
          }
        }
      }
    }
  }
}
>>>>>>> 565f4927

void Activities::update_schedule(Person* self, int sim_day) {

  // update this schedule only once per day
  if(sim_day <= this->schedule_updated) {
    return;
  }

  this->schedule_updated = sim_day;
  this->on_schedule.reset();

  // if isolated, visit nowhere today
  if(this->is_isolated) {
    return;
  }

  if(Global::Enable_Hospitals && this->is_hospitalized && !(this->sim_day_hospitalization_ends == sim_day)) {
    // only visit the hospital
    this->on_schedule[Activity_index::HOSPITAL_ACTIVITY] = true;
    if(Global::Enable_HAZEL) {
      Global::Daily_Tracker->increment_index_key_pair(sim_day, SEEK_HC, 1);
      Household* hh = static_cast<Household*>(self->get_permanent_household());
      assert(hh != NULL);
      hh->set_count_seeking_hc(hh->get_count_seeking_hc() + 1);
    }
  } else {
    //If the hospital stay should end today, go back to normal
    if(Global::Enable_Hospitals && this->is_hospitalized && (this->sim_day_hospitalization_ends == sim_day)) {
      end_hospitalization(self);
    }

    // always visit the household
    this->on_schedule[Activity_index::HOUSEHOLD_ACTIVITY] = true;

    // decide if my household is sheltering
    if(Global::Enable_Household_Shelter || Global::Enable_HAZEL) {
      Household* h = static_cast<Household*>(self->get_household());
      if(h->is_sheltering_today(sim_day)) {
        FRED_STATUS(1, "update_schedule on day %d\n%s\n", sim_day,
          schedule_to_string(self, sim_day).c_str());
        return;
      }
    }

    // decide whether to visit the neighborhood
    if(this->profile == PRISONER_PROFILE || this->profile == NURSING_HOME_RESIDENT_PROFILE) {
      // prisoners and nursing home residents stay indoors
      this->on_schedule[Activity_index::NEIGHBORHOOD_ACTIVITY] = false;
    } else {
      // provisionally visit the neighborhood
      this->on_schedule[Activity_index::NEIGHBORHOOD_ACTIVITY] = true;
    }

    // weekday vs weekend provisional activity
    if(Activities::is_weekday) {
      if(get_school() != NULL) {
        this->on_schedule[Activity_index::SCHOOL_ACTIVITY] = true;
      }
      if(get_classroom() != NULL) {
        this->on_schedule[Activity_index::CLASSROOM_ACTIVITY] = true;
      }
      if(get_workplace() != NULL) {
        this->on_schedule[Activity_index::WORKPLACE_ACTIVITY] = true;
      }
      if(get_office() != NULL) {
        this->on_schedule[Activity_index::OFFICE_ACTIVITY] = true;
      }
    } else {
      if(this->profile == WEEKEND_WORKER_PROFILE || this->profile == STUDENT_PROFILE) {
        if(get_workplace() != NULL) {
          this->on_schedule[Activity_index::WORKPLACE_ACTIVITY] = true;
        }
        if(get_office() != NULL) {
          this->on_schedule[Activity_index::OFFICE_ACTIVITY] = true;
        }
      } else if(this->is_hospital_staff()) {
        if(Random::draw_random() < 0.4) {
          if(get_workplace() != NULL) {
            this->on_schedule[Activity_index::WORKPLACE_ACTIVITY] = true;
          }
          if(get_office() != NULL) {
            this->on_schedule[Activity_index::OFFICE_ACTIVITY] = true;
          }
        }
      }
    }

    //Decide whether to visit healthcare if ASYMPTOMATIC (Background)
    if(Global::Enable_Hospitals && !self->is_symptomatic() && !self->is_hospitalized()) {
      decide_whether_to_seek_healthcare(self, sim_day);
    }

    //Decide whether to visit hospitalized housemates
    if(Global::Enable_Hospitals && !self->is_hospitalized() && static_cast<Household*>(self->get_household())->has_hospitalized_member()) {

      Household* hh = static_cast<Household*>(self->get_household());

      if(hh == NULL) {
        if(Global::Enable_Hospitals && self->is_hospitalized() && self->get_permanent_household() != NULL) {
          hh = static_cast<Household*>(self->get_permanent_household());
        }
      }

      if(hh != NULL) {
        if(this->profile != PRISONER_PROFILE && this->profile != NURSING_HOME_RESIDENT_PROFILE && Random::draw_random() < Activities::Hospitalization_visit_housemate_prob) {
          set_ad_hoc(hh->get_household_visitation_hospital());
          this->on_schedule[Activity_index::AD_HOC_ACTIVITY] = true;
        }
      }
    }

    // skip work at background absenteeism rate
    if(Global::Work_absenteeism > 0.0 && this->on_schedule[Activity_index::WORKPLACE_ACTIVITY]) {
      if(Random::draw_random() < Global::Work_absenteeism) {
        this->on_schedule[Activity_index::WORKPLACE_ACTIVITY] = false;
        this->on_schedule[Activity_index::OFFICE_ACTIVITY] = false;
      }
    }

    // skip school at background school absenteeism rate
    if(Global::School_absenteeism > 0.0 && this->on_schedule[Activity_index::SCHOOL_ACTIVITY]) {
      if(Random::draw_random() < Global::School_absenteeism) {
        this->on_schedule[Activity_index::SCHOOL_ACTIVITY] = false;
        this->on_schedule[Activity_index::CLASSROOM_ACTIVITY] = false;
      }
    }

    if(Global::Report_Childhood_Presenteeism) {
      if(self->is_adult() && this->on_schedule[Activity_index::WORKPLACE_ACTIVITY]) {
        Household* my_hh = static_cast<Household*>(self->get_household());
        //my_hh->have_working_adult_use_sickleave_for_child()
        if(my_hh->has_sympt_child() &&
           my_hh->has_school_aged_child() &&
           !my_hh->has_school_aged_child_and_unemployed_adult() &&
           !my_hh->has_working_adult_using_sick_leave()) {
          for(int i = 0; i < static_cast<int>(my_hh->get_size()); ++i) {
            Person* child_check = my_hh->get_enrollee(i);
            if(child_check->is_child() &&
               child_check->is_student() &&
               child_check->is_symptomatic() &&
               child_check->get_activities()->on_schedule[Activity_index::SCHOOL_ACTIVITY]) {
              // Do I have enough sick time?
              if(this->sick_days_remaining >= Activities::Standard_sicktime_allocated_per_child) {
                if(my_hh->have_working_adult_use_sickleave_for_child(self, child_check)) {
                  //Stay Home from work
                  this->on_schedule[Activity_index::WORKPLACE_ACTIVITY] = false;
                  this->on_schedule[Activity_index::OFFICE_ACTIVITY] = false;
                  my_hh->set_working_adult_using_sick_leave(true);
                  this->sick_days_remaining -= Activities::Standard_sicktime_allocated_per_child;
                }
              }
            }
          }
        }
      }
    }

  }
  FRED_STATUS(1, "update_schedule on day %d\n%s\n", sim_day, schedule_to_string(self, sim_day).c_str());
}

void Activities::decide_whether_to_stay_home(Person* self, int sim_day) {

  assert(self->is_symptomatic());
  bool stay_home = false;
  bool it_is_a_workday = (this->on_schedule[Activity_index::WORKPLACE_ACTIVITY]
			  || (is_teacher() && this->on_schedule[Activity_index::SCHOOL_ACTIVITY]));

  if(self->is_adult()) {
    if(Activities::Enable_default_sick_behavior) {
      stay_home = default_sick_leave_behavior();
    } else {
      if(it_is_a_workday) {
        // it is a work day
        if(this->sick_days_remaining > 0.0) {
          stay_home = (Random::draw_random() < this->sick_days_remaining);
          this->sick_days_remaining--;
        }
      } else {
        // it is a not work day
        stay_home = (Random::draw_random() < Activities::Default_sick_day_prob);
      }
    }
  } else {
    // sick child
    if(Global::Report_Childhood_Presenteeism) {
      bool it_is_a_schoolday = self->is_student() && this->on_schedule[Activity_index::SCHOOL_ACTIVITY];
      if(it_is_a_schoolday) {
        Household* my_hh = static_cast<Household*>(self->get_household());
        assert(my_hh != NULL);
        if(this->my_sick_leave_decision_has_been_made) {
          //Child has already made decision to stay home
          stay_home = this->my_sick_leave_decision;
        } else if(my_hh->has_working_adult_using_sick_leave()) {
          //An adult has already decided to stay home
          stay_home = true;
        } else if(my_hh->has_school_aged_child_and_unemployed_adult()) {
          //The agent will stay home because someone is there to watch him/her
          double prob_diff = Activities::Sim_based_prob_stay_home_not_needed - Activities::Census_based_prob_stay_home_not_needed;
          if(prob_diff > 0) {
            //There is a prob_diff chance that the agent will NOT stay home
            stay_home = (Random::draw_random() < (1 - prob_diff));
          } else {
            //The agent will stay home because someone is there to watch him/her
            stay_home = true;
          }
        } else {
          //No one would be home so we need to force an adult to stay home, if s/he has sick time
          //First find an adult in the house
          if(my_hh->get_adults() > 0) {
            std::vector<Person*> inhab_vec = my_hh->get_inhabitants();
            for(std::vector<Person*>::iterator itr = inhab_vec.begin(); itr != inhab_vec.end(); ++itr) {
              if((*itr)->is_child()) {
                continue;
              }

              //Person is an adult, but is also a student
              if((*itr)->is_adult() && (*itr)->is_student()) {
                continue;
              }

              //Person is an adult, but isn't at home
              if(my_hh->have_working_adult_use_sickleave_for_child((*itr), self)) {
                stay_home = true;
                (*itr)->get_activities()->sick_days_remaining -= Activities::Standard_sicktime_allocated_per_child;
                my_hh->set_working_adult_using_sick_leave(true);
                break;
              }
            }
          }
        }
        if(!this->my_sick_leave_decision_has_been_made) {
          // Kids will stick to that decision even after the parent goes back to work
          // i.e. some kind of external daycare is setup
          this->my_sick_leave_decision = stay_home;
          this->my_sick_leave_decision_has_been_made = true;
        }
      } else {
        //Preschool or no school today, so we use default sick behavior, for now
        stay_home = default_sick_leave_behavior();
      }
    } else {
      //use default sick behavior, for now.
      stay_home = default_sick_leave_behavior();
    }
  }

  // record work absent/present decision if it is a workday
  if(it_is_a_workday) {
    if(stay_home) {
      Activities::Tracking_data.sick_days_absent++;
      this->my_sick_days_absent++;
    } else {
      Activities::Tracking_data.sick_days_present++;
      this->my_sick_days_present++;
    }
  }

  // record school absent/present decision if it is a school day
  if(!is_teacher() && this->on_schedule[Activity_index::SCHOOL_ACTIVITY]) {
    if(stay_home) {
      Activities::Tracking_data.school_sick_days_absent++;
      this->my_sick_days_absent++;
    } else {
      Activities::Tracking_data.school_sick_days_present++;
      this->my_sick_days_present++;
    }
  }

  if(stay_home) {
    // withdraw to household
    this->on_schedule[Activity_index::WORKPLACE_ACTIVITY] = false;
    this->on_schedule[Activity_index::OFFICE_ACTIVITY] = false;
    this->on_schedule[Activity_index::SCHOOL_ACTIVITY] = false;
    this->on_schedule[Activity_index::CLASSROOM_ACTIVITY] = false;
    this->on_schedule[Activity_index::NEIGHBORHOOD_ACTIVITY] = false;
    this->on_schedule[Activity_index::HOSPITAL_ACTIVITY] = false;
    this->on_schedule[Activity_index::AD_HOC_ACTIVITY] = false;
  }
}

void Activities::decide_whether_to_seek_healthcare(Person* self, int sim_day) {

  if(Global::Enable_Hospitals) {
    bool is_a_workday = (this->on_schedule[Activity_index::WORKPLACE_ACTIVITY]
			 || (is_teacher() && this->on_schedule[Activity_index::SCHOOL_ACTIVITY]));

    if(!this->is_hospitalized) {

      double rand = Random::draw_random();
      double hospitalization_prob = Activities::Hospitalization_prob->find_value(self->get_real_age()); //Background probability
      double seek_healthcare_prob = Activities::Outpatient_healthcare_prob->find_value(self->get_real_age()); //Background probability

      //First check to see if agent will seek health care for any active symptomatic infection
      if(self->is_symptomatic()) {
        //Get specific symptomatic diseases for multiplier
        for(int disease_id = 0; disease_id < Global::Diseases.get_number_of_diseases(); ++disease_id) {
          if(self->get_health()->is_infected(disease_id)) {
            Disease* disease = Global::Diseases.get_disease(disease_id);
            if(self->get_health()->get_symptoms(disease_id, sim_day) > disease->get_min_symptoms_for_seek_healthcare()) {
              hospitalization_prob += disease->get_hospitalization_prob(self);
              seek_healthcare_prob += disease->get_outpatient_healthcare_prob(self);
            }
          }
        }
      }

      // If the agent has chronic conditions, multiply the probability by the appropriate modifiers
      if(Global::Enable_Chronic_Condition) {
        if(self->has_chronic_condition()) {
          double mult = 1.0;
          if(self->is_asthmatic()) {
            mult = Health::get_chronic_condition_hospitalization_prob_mult(self->get_age(), Chronic_condition_index::ASTHMA);
            hospitalization_prob *= mult;
            seek_healthcare_prob *= mult;
          }
          if(self->has_COPD()) {
            mult = Health::get_chronic_condition_hospitalization_prob_mult(self->get_age(), Chronic_condition_index::COPD);
            hospitalization_prob *= mult;
            seek_healthcare_prob *= mult;
          }
          if(self->has_chronic_renal_disease()) {
            mult = Health::get_chronic_condition_hospitalization_prob_mult(self->get_age(), Chronic_condition_index::CHRONIC_RENAL_DISEASE);
            hospitalization_prob *= mult;
            seek_healthcare_prob *= mult;
          }
          if(self->is_diabetic()) {
            mult = Health::get_chronic_condition_hospitalization_prob_mult(self->get_age(), Chronic_condition_index::DIABETES);
            hospitalization_prob *= mult;
            seek_healthcare_prob *= mult;
          }
          if(self->has_heart_disease()) {
            mult = Health::get_chronic_condition_hospitalization_prob_mult(self->get_age(), Chronic_condition_index::HEART_DISEASE);
            hospitalization_prob *= mult;
            seek_healthcare_prob *= mult;
          }
          if(self->has_hypertension()) {
            mult = Health::get_chronic_condition_hospitalization_prob_mult(self->get_age(), Chronic_condition_index::HYPERTENSION);
            hospitalization_prob *= mult;
            seek_healthcare_prob *= mult;
          }
          if(self->has_hypercholestrolemia()) {
            mult = Health::get_chronic_condition_hospitalization_prob_mult(self->get_age(), Chronic_condition_index::HYPERCHOLESTROLEMIA);
            hospitalization_prob *= mult;
            seek_healthcare_prob *= mult;
          }
          if(self->get_demographics()->is_pregnant()) {
            mult = Health::get_pregnancy_hospitalization_prob_mult(self->get_age());
            hospitalization_prob *= mult;
            seek_healthcare_prob *= mult;
          }
        }
      }

      if(Global::Enable_HAZEL) {
        double mult = 1.0;
        //If we are within a week after the disaster
        //Ramp up visits immediately after a disaster
        if(sim_day > Place_List::get_HAZEL_disaster_end_sim_day() && sim_day <= (Place_List::get_HAZEL_disaster_end_sim_day() + 7)) {
          int days_since_storm_end = sim_day - Place_List::get_HAZEL_disaster_end_sim_day();
          mult = 1.0 + ((1.0 / static_cast<double>(days_since_storm_end)) * 0.25);
          hospitalization_prob *= mult;
          seek_healthcare_prob *= mult;
        }

        //Multiplier by insurance type
        mult = 1.0;
        switch(self->get_health()->get_insurance_type()) {
         case Insurance_assignment_index::PRIVATE:
            mult = 1.0;
            break;
          case Insurance_assignment_index::MEDICARE:
            mult = 1.037;
            break;
          case Insurance_assignment_index::MEDICAID:
            mult = .909;
            break;
          case Insurance_assignment_index::HIGHMARK:
            mult = 1.0;
            break;
          case Insurance_assignment_index::UPMC:
            mult = 1.0;
            break;
          case Insurance_assignment_index::UNINSURED:
            {
              double age = self->get_real_age();
              if(age < 5.0) { //These values are hard coded for HAZEL
                mult = 1.0;
              } else if(age < 18.0) {
                mult = 0.59;
              } else if(age < 25.0) {
                mult = 0.33;
              } else if(age < 45.0) {
                mult = 0.43;
              } else if(age < 65.0) {
                mult = 0.5;
              } else {
                mult = 0.56;
              }
            }
            break;
          case Insurance_assignment_index::UNSET:
            mult = 1.0;
            break;
        }
        hospitalization_prob *= mult;
        seek_healthcare_prob *= mult;
      }

      //First check to see if agent will visit a Hospital for an overnight stay, then check for an outpatient visit
      if(rand < hospitalization_prob) {
        double draw = Random::draw_normal(3.0, 0.5);
        int length = (draw > 0.0 ? static_cast<int>(draw) + 1 : 1);
        start_hospitalization(self, sim_day, length);
      } else if(rand < seek_healthcare_prob) {
        Household* hh = static_cast<Household*>(self->get_household());
        assert(hh != NULL);

        if(Global::Enable_HAZEL) {
          Global::Daily_Tracker->increment_index_key_pair(sim_day, SEEK_HC, 1);
          hh->set_count_seeking_hc(hh->get_count_seeking_hc() + 1);
          if(!hh->is_seeking_healthcare()) {
            hh->set_seeking_healthcare(true);
          }

          Hospital* hosp = self->get_activities()->get_primary_healthcare_facility();
          assert(hosp != NULL);

          if(!hosp->should_be_open(sim_day) || (hosp->get_current_daily_patient_count() >= hosp->get_daily_patient_capacity(sim_day))) {
            //Update all of the statistics to reflect that primary care is not available
            hh->set_is_primary_healthcare_available(false);
            if(self->is_asthmatic()) {
              Global::Daily_Tracker->increment_index_key_pair(sim_day, ASTHMA_HC_UNAV, 1);
            }
            if(self->is_diabetic()) {
              Global::Daily_Tracker->increment_index_key_pair(sim_day, DIABETES_HC_UNAV, 1);
            }
            if(self->has_hypertension()) {
              Global::Daily_Tracker->increment_index_key_pair(sim_day, HTN_HC_UNAV, 1);
            }
            if(self->get_health()->get_insurance_type() == Insurance_assignment_index::MEDICAID) {
              Global::Daily_Tracker->increment_index_key_pair(sim_day, MEDICAID_UNAV, 1);
            } else if(self->get_health()->get_insurance_type() == Insurance_assignment_index::MEDICARE) {
              Global::Daily_Tracker->increment_index_key_pair(sim_day, MEDICARE_UNAV, 1);
            } else if(self->get_health()->get_insurance_type() == Insurance_assignment_index::PRIVATE) {
              Global::Daily_Tracker->increment_index_key_pair(sim_day, PRIVATE_UNAV, 1);
            } else if(self->get_health()->get_insurance_type() == Insurance_assignment_index::UNINSURED) {
              Global::Daily_Tracker->increment_index_key_pair(sim_day, UNINSURED_UNAV, 1);
            }

            Global::Daily_Tracker->increment_index_key_pair(sim_day, PRIMARY_HC_UNAV, 1);
            hh->set_count_primary_hc_unav(hh->get_count_primary_hc_unav() + 1);

            //Now, try to Find an open health care provider that accepts agent's insurance
            hosp = Global::Places.get_random_open_healthcare_facility_matching_criteria(sim_day, self, true, false);
            if(hosp == NULL) {
              hh->set_other_healthcare_location_that_accepts_insurance_available(false);
              hh->set_count_hc_accept_ins_unav(hh->get_count_hc_accept_ins_unav() + 1);
              Global::Daily_Tracker->increment_index_key_pair(sim_day, HC_ACCEP_INS_UNAV, 1);

              hosp = Global::Places.get_random_open_healthcare_facility_matching_criteria(sim_day, self, false, false);
              if(hosp == NULL) {
                hh->set_is_healthcare_available(false);
                Global::Daily_Tracker->increment_index_key_pair(sim_day, HC_UNAV, 1);
              }
            }

            if(hosp != NULL) {
              assign_hospital(self, hosp);
              if(hosp->get_subtype() == fred::PLACE_SUBTYPE_NONE) {
                //then it is an emergency room visit
                Global::Daily_Tracker->increment_index_key_pair(sim_day, ER_VISIT, 1);
              }

              this->on_schedule[Activity_index::HOUSEHOLD_ACTIVITY] = true;
              this->on_schedule[Activity_index::WORKPLACE_ACTIVITY] = false;
              this->on_schedule[Activity_index::OFFICE_ACTIVITY] = false;
              this->on_schedule[Activity_index::SCHOOL_ACTIVITY] = false;
              this->on_schedule[Activity_index::CLASSROOM_ACTIVITY] = false;
              this->on_schedule[Activity_index::NEIGHBORHOOD_ACTIVITY] = true;
              this->on_schedule[Activity_index::HOSPITAL_ACTIVITY] = true;
              this->on_schedule[Activity_index::AD_HOC_ACTIVITY] = false;

              hosp->increment_current_daily_patient_count();

              // record work absent/present decision if it is a work day
              if(is_a_workday) {
                Activities::Tracking_data.sick_days_absent++;
                this->my_sick_days_absent++;
              }

              // record school absent/present decision if it is a school day
              if(!is_teacher() && this->on_schedule[Activity_index::SCHOOL_ACTIVITY]) {
                Activities::Tracking_data.school_sick_days_absent++;
                this->my_sick_days_absent++;
              }
            }
          } else {
            assign_hospital(self, hosp);
            if(hosp->get_subtype() == fred::PLACE_SUBTYPE_NONE) {
              //then it is an emergency room visit
              Global::Daily_Tracker->increment_index_key_pair(sim_day, ER_VISIT, 1);
            }

            this->on_schedule[Activity_index::HOUSEHOLD_ACTIVITY] = true;
            this->on_schedule[Activity_index::WORKPLACE_ACTIVITY] = false;
            this->on_schedule[Activity_index::OFFICE_ACTIVITY] = false;
            this->on_schedule[Activity_index::SCHOOL_ACTIVITY] = false;
            this->on_schedule[Activity_index::CLASSROOM_ACTIVITY] = false;
            this->on_schedule[Activity_index::NEIGHBORHOOD_ACTIVITY] = true;
            this->on_schedule[Activity_index::HOSPITAL_ACTIVITY] = true;
            this->on_schedule[Activity_index::AD_HOC_ACTIVITY] = false;

            hosp->increment_current_daily_patient_count();

            // record work absent/present decision if it is a work day
            if(is_a_workday) {
              Activities::Tracking_data.sick_days_absent++;
              this->my_sick_days_absent++;
            }

            // record school absent/present decision if it is a school day
            if(!is_teacher() && this->on_schedule[Activity_index::SCHOOL_ACTIVITY]) {
              Activities::Tracking_data.school_sick_days_absent++;
              this->my_sick_days_absent++;
            }
          }
        } else { //Not HAZEL so don't need to track deficits
          Hospital* hosp = static_cast<Hospital*>(self->get_hospital());
          if(hosp == NULL) {
            hosp = hh->get_household_visitation_hospital();
          }
          assert(hosp != NULL);
          assign_hospital(self, hosp);
          this->on_schedule[Activity_index::HOUSEHOLD_ACTIVITY] = true;
          this->on_schedule[Activity_index::WORKPLACE_ACTIVITY] = false;
          this->on_schedule[Activity_index::OFFICE_ACTIVITY] = false;
          this->on_schedule[Activity_index::SCHOOL_ACTIVITY] = false;
          this->on_schedule[Activity_index::CLASSROOM_ACTIVITY] = false;
          this->on_schedule[Activity_index::NEIGHBORHOOD_ACTIVITY] = true;
          this->on_schedule[Activity_index::HOSPITAL_ACTIVITY] = true;
          this->on_schedule[Activity_index::AD_HOC_ACTIVITY] = false;

          // record work absent/present decision if it is a workday
          if(is_a_workday) {
            Activities::Tracking_data.sick_days_absent++;
            this->my_sick_days_absent++;
          }

          // record school absent/present decision if it is a school day
          if(!is_teacher() && this->on_schedule[Activity_index::SCHOOL_ACTIVITY]) {
            Activities::Tracking_data.school_sick_days_absent++;
            this->my_sick_days_absent++;
          }
        }
      }
    }
  }
}

void Activities::start_hospitalization(Person* self, int sim_day, int length_of_stay) {
  assert(length_of_stay > 0);
  if(Global::Enable_Hospitals) {
    assert(!self->is_hospitalized());
    //If agent is traveling, return home first
    if(this->is_traveling || this->is_traveling_outside) {
      stop_traveling(self);
    }

    //First see if this agent has a favorite hospital
    Hospital* hosp = static_cast<Hospital*>(get_favorite_place(Activity_index::HOSPITAL_ACTIVITY));
    Household* hh = static_cast<Household*>(self->get_household());
    assert(hh != NULL);

    //If not, then use the household's hospital
    if(hosp == NULL) {
      hosp = hh->get_household_visitation_hospital();
      assert(hosp != NULL);
    } else if(hosp->is_healthcare_clinic() ||
              hosp->is_mobile_healthcare_clinic()) {
      hosp = hh->get_household_visitation_hospital();
      assert(hosp != NULL);
    }

    if(hosp != hh->get_household_visitation_hospital()) {
      //Change the household visitation hospital so that visitors go to the right place
      hh->set_household_visitation_hospital(hosp);
    }

    if(Global::Enable_HAZEL) {
      Global::Daily_Tracker->increment_index_key_pair(sim_day, SEEK_HC, 1);
      hh->set_count_seeking_hc(hh->get_count_seeking_hc() + 1);
      if(!hosp->should_be_open(sim_day) || (hosp->get_occupied_bed_count() >= hosp->get_bed_count(sim_day))) {
        hh->set_is_primary_healthcare_available(false);
        hh->set_count_primary_hc_unav(hh->get_count_primary_hc_unav() + 1);
        Global::Daily_Tracker->increment_index_key_pair(sim_day, PRIMARY_HC_UNAV, 1);

        //Find an open healthcare provider
        hosp = Global::Places.get_random_open_hospital_matching_criteria(sim_day, self, true, false);
        if(hosp == NULL) {
          hh->set_other_healthcare_location_that_accepts_insurance_available(false);
          hh->set_count_hc_accept_ins_unav(hh->get_count_hc_accept_ins_unav() + 1);
          Global::Daily_Tracker->increment_index_key_pair(sim_day, HC_ACCEP_INS_UNAV, 1);
          hosp = Global::Places.get_random_open_hospital_matching_criteria(sim_day, self, false, false);
          if(hosp == NULL) {
            hh->set_is_healthcare_available(false);
            Global::Daily_Tracker->increment_index_key_pair(sim_day, HC_UNAV, 1);
          }
        }
      }

      if(hosp != NULL) {
        store_favorite_places();
        clear_favorite_places();
        this->on_schedule[Activity_index::HOUSEHOLD_ACTIVITY] = false;
        this->on_schedule[Activity_index::WORKPLACE_ACTIVITY] = false;
        this->on_schedule[Activity_index::OFFICE_ACTIVITY] = false;
        this->on_schedule[Activity_index::SCHOOL_ACTIVITY] = false;
        this->on_schedule[Activity_index::CLASSROOM_ACTIVITY] = false;
        this->on_schedule[Activity_index::NEIGHBORHOOD_ACTIVITY] = false;
        this->on_schedule[Activity_index::HOSPITAL_ACTIVITY] = true;
        this->on_schedule[Activity_index::AD_HOC_ACTIVITY] = false;
        assign_hospital(self, hosp);
        this->is_hospitalized = true;
        this->sim_day_hospitalization_ends = sim_day + length_of_stay;
        hosp->increment_occupied_bed_count();
        Global::Daily_Tracker->increment_index_key_pair(sim_day, ER_VISIT, 1);

        //Set the flag for the household
        hh->set_household_has_hospitalized_member(true);
      }
    } else {
      if(hosp->get_occupied_bed_count() < hosp->get_bed_count(sim_day)) {
        store_favorite_places();
        clear_favorite_places();
        this->on_schedule[Activity_index::HOUSEHOLD_ACTIVITY] = false;
        this->on_schedule[Activity_index::WORKPLACE_ACTIVITY] = false;
        this->on_schedule[Activity_index::OFFICE_ACTIVITY] = false;
        this->on_schedule[Activity_index::SCHOOL_ACTIVITY] = false;
        this->on_schedule[Activity_index::CLASSROOM_ACTIVITY] = false;
        this->on_schedule[Activity_index::NEIGHBORHOOD_ACTIVITY] = false;
        this->on_schedule[Activity_index::HOSPITAL_ACTIVITY] = true;
        this->on_schedule[Activity_index::AD_HOC_ACTIVITY] = false;
        assign_hospital(self, hosp);

        this->is_hospitalized = true;
        this->sim_day_hospitalization_ends = sim_day + length_of_stay;
        hosp->increment_occupied_bed_count();

        //Set the flag for the household
        hh->set_household_has_hospitalized_member(true);
      } else {
        //No room in the hospital
        //TODO: should we do something else?
      }
    }
  }
}

void Activities::end_hospitalization(Person* self) {
  if(Global::Enable_Hospitals) {
    this->is_hospitalized = false;
    this->sim_day_hospitalization_ends = -1;
    Hospital* tmp_hosp = static_cast<Hospital*>(self->get_hospital());
    assert(tmp_hosp != NULL);
    tmp_hosp->decrement_occupied_bed_count();
    restore_favorite_places();

    //Set the flag for the household
    static_cast<Household*>(self->get_household())->set_household_has_hospitalized_member(false);
  }
}

bool Activities::default_sick_leave_behavior() {
  bool stay_home = false;
  if(this->my_sick_leave_decision_has_been_made) {
    stay_home = this->my_sick_leave_decision;
  } else {
    stay_home = (Random::draw_random() < Activities::Default_sick_day_prob);
    this->my_sick_leave_decision = stay_home;
    this->my_sick_leave_decision_has_been_made = true;
  }
  return stay_home;
}

void Activities::print_schedule(Person* self, int day) {
  FRED_STATUS(0, "%s\n", schedule_to_string( self, day ).c_str());
}

void Activities::print(Person* self) {
  FRED_STATUS(0, "%s\n", to_string(self).c_str());
}

void Activities::assign_school(Person* self) {
  int grade = self->get_age();
  FRED_VERBOSE(1, "assign_school entered for person %d age %d grade %d\n",
	       self->get_id(), self->get_age(), grade);

  Household* hh = static_cast<Household*>(self->get_household());

  if(hh == NULL) {
    if(Global::Enable_Hospitals && self->is_hospitalized() && self->get_permanent_household() != NULL) {
      hh = static_cast<Household*>(self->get_permanent_household());
    }
  }
  assert(hh != NULL);
  Place* school = Global::Places.select_school(hh->get_county_index(), grade);
  assert(school != NULL);
  FRED_VERBOSE(1, "assign_school %s selected for person %d age %d\n",
	       school->get_label(), self->get_id(), self->get_age());
  set_school(school);
  set_classroom(NULL);
  assign_classroom(self);
  FRED_VERBOSE(1, "assign_school finished for person %d age %d: school %s classroom %s\n",
	       self->get_id(), self->get_age(),
	       get_school()->get_label(), get_classroom()->get_label());
  return;
}

void Activities::assign_classroom(Person* self) {
  if(School::get_max_classroom_size() == 0) {
    return;
  }
  assert(get_school() != NULL && get_classroom() == NULL);
  FRED_VERBOSE(1,"assign classroom entered\n");

  School* school = static_cast<School*>(get_school());
  Place* place = school->select_classroom_for_student(self);
  if (place == NULL) {
    FRED_VERBOSE(0,"CLASSROOM_WARNING: assign classroom returns NULL: person %d age %d school %s\n",
		 self->get_id(), self->get_age(), school->get_label());
  }
  set_classroom(place);
  FRED_VERBOSE(1,"assign classroom finished\n");
}

void Activities::assign_workplace(Person* self) {
  Neighborhood_Patch* patch = NULL;
  if(Global::Enable_Hospitals && this->is_hospitalized) {
    patch = get_permanent_household()->get_patch();
  } else {
    patch = get_household()->get_patch();
  }
  assert(patch != NULL);
  Place* p = patch->select_workplace();
  change_workplace(p);
}

void Activities::assign_office(Person* self) {
  if(get_workplace() != NULL && get_office() == NULL && get_workplace()->is_workplace()
     && Workplace::get_max_office_size() > 0) {
    Place* place = static_cast<Workplace*>(get_workplace())->assign_office(self);
    if(place == NULL) {
      FRED_VERBOSE(0, "OFFICE WARNING: No office assigned for person %d workplace %d\n", self->get_id(),
		   get_workplace()->get_id());
    }
    set_office(place);
  }
}

void Activities::assign_primary_healthcare_facility(Person* self) {
  Hospital* tmp_hosp = Global::Places.get_random_primary_care_facility_matching_criteria(self, (Global::Enable_Health_Insurance && true), true);
  if(tmp_hosp != NULL) {
    this->primary_healthcare_facility = tmp_hosp;
    Place_List::increment_hospital_ID_current_assigned_size_map(tmp_hosp->get_id());
  } else {
    //Expand search radius
    tmp_hosp = Global::Places.get_random_primary_care_facility_matching_criteria(self, Global::Enable_Health_Insurance, false);
    if(tmp_hosp != NULL) {
      this->primary_healthcare_facility = tmp_hosp;
      Place_List::increment_hospital_ID_current_assigned_size_map(tmp_hosp->get_id());
    } else {
      //Don't use health insurance even if it is enabled
      tmp_hosp = Global::Places.get_random_primary_care_facility_matching_criteria(self, false, false);
      if(tmp_hosp != NULL) {
        this->primary_healthcare_facility = tmp_hosp;
        Place_List::increment_hospital_ID_current_assigned_size_map(tmp_hosp->get_id());
      }
    }
  }
}

void Activities::assign_hospital(Person* self, Place* place) {
  if(place == NULL) {
    FRED_VERBOSE(1, "Warning! No Hospital Place assigned for person %d\n", self->get_id());
  }
  set_hospital(place);
}

void Activities::assign_ad_hoc_place(Person* self, Place* place) {
  if(place == NULL) {
    FRED_VERBOSE(1, "Warning! No Ad Hoc Place assigned for person %d\n", self->get_id());
  }
  set_ad_hoc(place);
}

void Activities::unassign_ad_hoc_place(Person* self) {
  set_ad_hoc(NULL);
}

int Activities::get_degree() {
  int degree;
  int n;
  degree = 0;
  n = get_group_size(Activity_index::NEIGHBORHOOD_ACTIVITY);
  if(n > 0) {
    degree += (n - 1);
  }
  n = get_group_size(Activity_index::SCHOOL_ACTIVITY);
  if(n > 0) {
    degree += (n - 1);
  }
  n = get_group_size(Activity_index::WORKPLACE_ACTIVITY);
  if(n > 0) {
    degree += (n - 1);
  }
  n = get_group_size(Activity_index::HOSPITAL_ACTIVITY);
  if(n > 0) {
    degree += (n - 1);
  }
  n = get_group_size(Activity_index::AD_HOC_ACTIVITY);
  if(n > 0) {
    degree += (n - 1);
  }
  return degree;
}

void Activities::update_profile(Person* self) {
  int age = self->get_age();

  // profiles for group quarters residents
  if(get_household()->is_college()) {
    if(this->profile != COLLEGE_STUDENT_PROFILE) {
      FRED_VERBOSE(1,"CHANGING PROFILE TO COLLEGE_STUDENT FOR PERSON %d AGE %d\n", self->get_id(), age);
      this->profile = COLLEGE_STUDENT_PROFILE;
      change_school(NULL);
      change_workplace(Global::Places.get_household_ptr(get_household()->get_index())->get_group_quarters_workplace());
    }
    return;
  }
  if(get_household()->is_military_base()) {
    if(this->profile != MILITARY_PROFILE) {
      FRED_VERBOSE(1,"CHANGING PROFILE TO MILITARY FOR PERSON %d AGE %d barracks %s\n", self->get_id(), age, get_household()->get_label());
      this->profile = MILITARY_PROFILE;
      change_school(NULL);
      change_workplace(Global::Places.get_household_ptr(get_household()->get_index())->get_group_quarters_workplace());
    }
    return;
  }
  if(get_household()->is_prison()) {
    if(this->profile != PRISONER_PROFILE) {
      FRED_VERBOSE(1,"CHANGING PROFILE TO PRISONER FOR PERSON %d AGE %d prison %s\n", self->get_id(), age, get_household()->get_label());
      this->profile = PRISONER_PROFILE;
      change_school(NULL);
      change_workplace(Global::Places.get_household_ptr(get_household()->get_index())->get_group_quarters_workplace());
    }
    return;
  }
  if(get_household()->is_nursing_home()) {
    if(this->profile != NURSING_HOME_RESIDENT_PROFILE) {
      FRED_VERBOSE(1,"CHANGING PROFILE TO NURSING HOME FOR PERSON %d AGE %d nursing_home %s\n", self->get_id(), age, get_household()->get_label());
      this->profile = NURSING_HOME_RESIDENT_PROFILE;
      change_school(NULL);
      change_workplace(Global::Places.get_household_ptr(get_household()->get_index())->get_group_quarters_workplace());
    }
    return;
  }

  // updates for students finishing college
  if(this->profile == COLLEGE_STUDENT_PROFILE && get_household()->is_college()==false) {
    if(Random::draw_random() < 0.25) {
      // time to leave college for good
      change_school(NULL);
      change_workplace(NULL);
      // get a job
      this->profile = WORKER_PROFILE;
      assign_workplace(self);
      initialize_sick_leave();
      FRED_VERBOSE(1, "CHANGING PROFILE FROM COLLEGE STUDENT TO WORKER: id %d age %d sex %c HOUSE %s WORKPLACE %s OFFICE %s\n",
		   self->get_id(), age, self->get_sex(), get_household()->get_label(), get_workplace()->get_label(), get_office()->get_label());
    }
    return;
  }

  // update based on age

  if(this->profile == PRESCHOOL_PROFILE && Global::SCHOOL_AGE <= age && age < Global::ADULT_AGE) {
    FRED_VERBOSE(1,"CHANGING PROFILE TO STUDENT FOR PERSON %d AGE %d\n", self->get_id(), age);
    profile = STUDENT_PROFILE;
    change_school(NULL);
    change_workplace(NULL);
    assign_school(self);
    assert(get_school() && get_classroom());
    FRED_VERBOSE(1,"STUDENT_UPDATE PERSON %d AGE %d ENTERING SCHOOL %s SIZE %d ORIG %d CLASSROOM %s\n",
		 self->get_id(), age, get_school()->get_label(), get_school()->get_size(),
		 get_school()->get_orig_size(), get_classroom()->get_label());
    Activities::Tracking_data.entered_school++;
    return;
  }

  // rules for current students
  if(this->profile == STUDENT_PROFILE) {
    if(get_school() != NULL) {
      School* s = static_cast<School*>(get_school());
      // check if too old for current school
      if(s->get_max_grade() < age) {
<<<<<<< HEAD
	FRED_VERBOSE(1,"PERSON %d AGE %d TOO OLD FOR SCHOOL %s\n", self->get_id(), age, s->get_label());
	if(age < Global::ADULT_AGE) {
	  // find another school
	  change_school(NULL);
	  assign_school(self);
	  assert(get_school() && get_classroom());
	  FRED_VERBOSE(1,"STUDENT_UPDATE PERSON %d AGE %d CHANGING TO SCHOOL %s SIZE %d ORIG %d CLASSROOM %s\n",
		       self->get_id(), age, get_school()->get_label(), get_school()->get_size(),
		       get_school()->get_orig_size(), get_classroom()->get_label());
	} else {
	  // time to leave school
	  FRED_VERBOSE(1,"STUDENT_UPDATE PERSON %d AGE %d LEAVING SCHOOL %s SIZE %d ORIG %d CLASSROOM %s\n",
		       self->get_id(), age, get_school()->get_label(), get_school()->get_size(),
		       get_school()->get_orig_size(), get_classroom()->get_label());
	  change_school(NULL);
	  Activities::Tracking_data.left_school++;
	  // get a job
	  this->profile = WORKER_PROFILE;
	  assign_workplace(self);
	  initialize_sick_leave();
	  FRED_VERBOSE(1, "CHANGING PROFILE FROM STUDENT TO WORKER: id %d age %d sex %c WORKPLACE %s OFFICE %s\n",
		       self->get_id(), age, self->get_sex(), get_workplace()->get_label(), get_office()->get_label());
	}
	return;
=======
        FRED_VERBOSE(1,"PERSON %d AGE %d TOO OLD FOR SCHOOL %s\n", self->get_id(), age, s->get_label());
        if(age < Global::ADULT_AGE) {
          // find another school
          change_school(self, NULL);
          assign_school(self);
          assert(get_school() && get_classroom());
          FRED_VERBOSE(1,"STUDENT_UPDATE PERSON %d AGE %d CHANGING TO SCHOOL %s SIZE %d ORIG %d CLASSROOM %s\n",
            self->get_id(), age, get_school()->get_label(), get_school()->get_size(),
            get_school()->get_orig_size(), get_classroom()->get_label());
        } else {
          // time to leave school
          FRED_VERBOSE(1,"STUDENT_UPDATE PERSON %d AGE %d LEAVING SCHOOL %s SIZE %d ORIG %d CLASSROOM %s\n",
            self->get_id(), age, get_school()->get_label(), get_school()->get_size(),
            get_school()->get_orig_size(), get_classroom()->get_label());
          change_school(self, NULL);
          Activities::Tracking_data.left_school++;
          // get a job
          this->profile = WORKER_PROFILE;
          assign_workplace(self);
          initialize_sick_leave();
          FRED_VERBOSE(1, "CHANGING PROFILE FROM STUDENT TO WORKER: id %d age %d sex %c WORKPLACE %s OFFICE %s\n",
            self->get_id(), age, self->get_sex(), get_workplace()->get_label(), get_office()->get_label());
        }
        return;
>>>>>>> 565f4927
      }

      // not too old for current school.
      // make sure we're in an appropriate classroom
      Classroom* c = static_cast<Classroom*>(get_classroom());
      assert(c != NULL);

      // check if too old for current classroom
      if(c->get_age_level() != age) {
<<<<<<< HEAD
	// stay in this school if (1) the school offers this grade and (2) the grade is not too overcrowded (<150%)
	if(s->get_students_in_grade(age) < 1.5 * s->get_orig_students_in_grade(age)) {
	  FRED_VERBOSE(1, "CHANGE_GRADES: PERSON %d AGE %d IN SCHOOL %s\n",
		       self->get_id(), age, s->get_label());
	  // re-enroll in current school -- this will assign an appropriate grade and classroom.
	  change_school(s);
	  assert(get_school() && get_classroom());
	  FRED_VERBOSE(1,"STUDENT_UPDATE PERSON %d AGE %d MOVE TO NEXT GRADE IN SCHOOL %s SIZE %d ORIG %d CLASSROOM %s\n",
		       self->get_id(), age, get_school()->get_label(), get_school()->get_size(),
		       get_school()->get_orig_size(), get_classroom()->get_label());
	} else {
	  FRED_VERBOSE(1,"CHANGE_SCHOOLS: PERSON %d AGE %d NO ROOM in GRADE IN SCHOOL %s\n",
		       self->get_id(), age, s->get_label());
	  // find another school
	  change_school(NULL);
	  assign_school(self);
	  assert(get_school() && get_classroom());
	  FRED_VERBOSE(1,"STUDENT_UPDATE PERSON %d AGE %d CHANGE TO NEW SCHOOL %s SIZE %d ORIG %d CLASSROOM %s\n",
		       self->get_id(), age, get_school()->get_label(), get_school()->get_size(),
		       get_school()->get_orig_size(), get_classroom()->get_label());
	}
	return;
=======
        // stay in this school if (1) the school offers this grade and (2) the grade is not too overcrowded (<150%)
        if(s->get_students_in_grade(age) < 1.5 * s->get_orig_students_in_grade(age)) {
          FRED_VERBOSE(1, "CHANGE_GRADES: PERSON %d AGE %d IN SCHOOL %s\n",
            self->get_id(), age, s->get_label());
          // re-enroll in current school -- this will assign an appropriate grade and classroom.
          change_school(self, s);
          assert(get_school() && get_classroom());
          FRED_VERBOSE(1,"STUDENT_UPDATE PERSON %d AGE %d MOVE TO NEXT GRADE IN SCHOOL %s SIZE %d ORIG %d CLASSROOM %s\n",
            self->get_id(), age, get_school()->get_label(), get_school()->get_size(), 
            get_school()->get_orig_size(), get_classroom()->get_label());
        } else {
          FRED_VERBOSE(1,"CHANGE_SCHOOLS: PERSON %d AGE %d NO ROOM in GRADE IN SCHOOL %s\n",
            self->get_id(), age, s->get_label());
          // find another school
          change_school(self, NULL);
          assign_school(self);
          assert(get_school() && get_classroom());
          FRED_VERBOSE(1,"STUDENT_UPDATE PERSON %d AGE %d CHANGE TO NEW SCHOOL %s SIZE %d ORIG %d CLASSROOM %s\n",
            self->get_id(), age, get_school()->get_label(), get_school()->get_size(),
            get_school()->get_orig_size(), get_classroom()->get_label());
        }
        return;
>>>>>>> 565f4927
      }

      // current school and classroom are ok
      assert(get_school() && get_classroom());
      FRED_VERBOSE(1,"STUDENT_UPDATE PERSON %d AGE %d STAYING IN SCHOOL %s SIZE %d ORIG %d CLASSROOM %s\n",
        self->get_id(), age, get_school()->get_label(), get_school()->get_size(),
      get_school()->get_orig_size(), get_classroom()->get_label());
    } else {
      // no current school
      if(age < Global::ADULT_AGE) {
<<<<<<< HEAD
	FRED_VERBOSE(1,"ADD_A_SCHOOL: PERSON %d AGE %d HAS NO SCHOOL\n", self->get_id(), age);
	change_school(NULL);
	assign_school(self);
	assert(get_school() && get_classroom());
	Activities::Tracking_data.entered_school++;
	FRED_VERBOSE(1,"STUDENT_UPDATE PERSON %d AGE %d ADDING SCHOOL %s SIZE %d ORIG %d CLASSROOM %s\n",
		     self->get_id(), age, get_school()->get_label(), get_school()->get_size(),
		     get_school()->get_orig_size(), get_classroom()->get_label());
      } else {
	// time to leave school
	FRED_VERBOSE(1,"LEAVING_SCHOOL: PERSON %d AGE %d NO FORMER SCHOOL\n", self->get_id(), age);
	change_school(NULL);
	// get a job
	this->profile = WORKER_PROFILE;
	assign_workplace(self);
	initialize_sick_leave();
	FRED_VERBOSE(1, "CHANGING PROFILE FROM STUDENT TO WORKER: id %d age %d sex %c WORKPLACE %s OFFICE %s\n",
		     self->get_id(), age, self->get_sex(), get_workplace()->get_label(), get_office()->get_label());
=======
        FRED_VERBOSE(1,"ADD_A_SCHOOL: PERSON %d AGE %d HAS NO SCHOOL\n", self->get_id(), age);
        change_school(self, NULL);
        assign_school(self);
        assert(get_school() && get_classroom());
        Activities::Tracking_data.entered_school++;
        FRED_VERBOSE(1,"STUDENT_UPDATE PERSON %d AGE %d ADDING SCHOOL %s SIZE %d ORIG %d CLASSROOM %s\n",
          self->get_id(), age, get_school()->get_label(), get_school()->get_size(),
          get_school()->get_orig_size(), get_classroom()->get_label());
      } else {
        // time to leave school
        FRED_VERBOSE(1,"LEAVING_SCHOOL: PERSON %d AGE %d NO FORMER SCHOOL\n", self->get_id(), age);
        change_school(self, NULL);
        // get a job
        this->profile = WORKER_PROFILE;
        assign_workplace(self);
        initialize_sick_leave();
        FRED_VERBOSE(1, "CHANGING PROFILE FROM STUDENT TO WORKER: id %d age %d sex %c WORKPLACE %s OFFICE %s\n",
          self->get_id(), age, self->get_sex(), get_workplace()->get_label(), get_office()->get_label());
>>>>>>> 565f4927
      }
    }
    return;
  }

  // conversion to civilian life
  if(this->profile == PRISONER_PROFILE) {
    change_school(NULL);
    change_workplace(NULL);
    this->profile = WORKER_PROFILE;
    assign_workplace(self);
    initialize_sick_leave();
    FRED_VERBOSE(1, "CHANGING PROFILE FROM PRISONER TO WORKER: id %d age %d sex %c WORKPLACE %s OFFICE %s\n",
      self->get_id(), age, self->get_sex(), get_workplace()->get_label(), get_office()->get_label());
    return;
  }

  // worker updates
  if(this->profile == WORKER_PROFILE) {
    if(get_workplace() == NULL) {
      assign_workplace(self);
      initialize_sick_leave();
      FRED_STATUS(1, "UPDATED  WORKER: id %d age %d sex %c\n%s\n", self->get_id(),
        age, self->get_sex(), to_string( self ).c_str());
    }
  }

  if(this->profile != RETIRED_PROFILE && Global::RETIREMENT_AGE <= age) {
    if(Random::draw_random()< 0.5 ) {
      FRED_STATUS( 1,
        "CHANGING PROFILE TO RETIRED: id %d age %d sex %c\n",
        self->get_id(), age, self->get_sex());
      FRED_STATUS( 1, "to_string: %s\n", to_string( self ).c_str() );
      // quit working
      if(is_teacher()) {
        change_school(NULL);
      }
      change_workplace(NULL);
      this->profile = RETIRED_PROFILE;
      initialize_sick_leave(); // no sick leave available if retired
      FRED_STATUS(1, "CHANGED BEHAVIOR PROFILE TO RETIRED: id %d age %d sex %c\n%s\n",
        self->get_id(), age, self->get_sex(), to_string(self).c_str() );
    }
    return;
  }
}

void Activities::start_traveling(Person* self, Person* visited) {

  //Can't travel if hospitalized
  if(Global::Enable_Hospitals && this->is_hospitalized) {
    return;
  }

  //Notify the household that someone is not going to be there
  if(Global::Report_Childhood_Presenteeism) {
    Household* my_hh = static_cast<Household*>(self->get_household());
    if(my_hh != NULL) {
      my_hh->set_hh_schl_aged_chld_unemplyd_adlt_chng(true);
    }
  }

  if(visited == NULL) {
    this->is_traveling_outside = true;
  } else {
    store_favorite_places();
    clear_favorite_places();
    set_household(visited->get_household());
    set_neighborhood(visited->get_neighborhood());
    if(this->profile == WORKER_PROFILE) {
      set_workplace(visited->get_workplace());
      set_office(visited->get_office());
    }
  }
  this->is_traveling = true;
  FRED_STATUS(1, "start traveling: id = %d\n", self->get_id());
}

void Activities::stop_traveling(Person* self) {
  if(!this->is_traveling_outside) {
    restore_favorite_places();
  }
  this->is_traveling = false;
  this->is_traveling_outside = false;
  this->return_from_travel_sim_day = -1;
  if(Global::Report_Childhood_Presenteeism) {
    Household* my_hh = static_cast<Household*>(self->get_household());
    if(my_hh != NULL) {
      my_hh->set_hh_schl_aged_chld_unemplyd_adlt_chng(true);
    }
  }
  FRED_STATUS(1, "stop traveling: id = %d\n", self->get_id());
}

bool Activities::become_a_teacher(Person* self, Place* school) {
  bool success = false;
  FRED_VERBOSE(0, "become_a_teacher: person %d age %d\n", self->get_id(), self->get_age());
  // print(self);
  if(get_school() != NULL) {
    if(Global::Verbose > 0) {
      FRED_WARNING("become_a_teacher: person %d age %d ineligible -- already goes to school %d %s\n",
		   self->get_id(), self->get_age(), get_school()->get_id(), get_school()->get_label());
    }
    this->profile = STUDENT_PROFILE;
  } else {
    // set profile
    this->profile = TEACHER_PROFILE;
    // join the school
    FRED_VERBOSE(0, "set school to %s\n", school->get_label());
    set_school(school);
    set_classroom(NULL);
    success = true;
  }
  
  // withdraw from this workplace and any associated office
  Place* workplace = self->get_workplace();
  FRED_VERBOSE(0, "leaving workplace %d %s\n", workplace->get_id(), workplace->get_label());
  change_workplace(NULL);
  FRED_VERBOSE(0, "become_a_teacher finished for person %d age %d\n", self->get_id(),
	      self->get_age());
  // print(self);
  return success;
}

void Activities::change_household(Place* place) {
  assert(place != NULL);
  set_household(place);
  set_neighborhood(place->get_patch()->get_neighborhood());
}

void Activities::change_school(Place* place) {
  FRED_VERBOSE(1, "person %d set school %s\n", myself->get_id(), place ? place->get_label() : "NULL");
  set_school(place);
  FRED_VERBOSE(1,"set classroom to NULL\n");
  set_classroom(NULL);
  if(place != NULL) {
    FRED_VERBOSE(1, "assign classroom\n");
    assign_classroom(myself);
  }
}

void Activities::change_workplace(Place* place, int include_office) {
  FRED_VERBOSE(1, "person %d set workplace %s\n", myself->get_id(), place ? place->get_label() : "NULL");
  set_workplace(place);
  set_office(NULL);
  if(place != NULL) {
    if(include_office) {
      assign_office(myself);
    }
  }
}

std::string Activities::schedule_to_string(Person* self, int day) {
  std::stringstream ss;
  ss << "day " << day << " schedule for person " << self->get_id() << "  ";
  for(int p = 0; p < Activity_index::FAVORITE_PLACES; ++p) {
    if(get_favorite_place(p)) {
      ss << activity_lookup(p) << ": ";
      ss << (this->on_schedule[p] ? "+" : "-");
      ss << get_favorite_place_id(p) << " ";
    }
  }
  return ss.str();
}

std::string Activities::to_string() {
  std::stringstream ss;
  ss << "Activities: ";
  for(int p = 0; p < Activity_index::FAVORITE_PLACES; p++) {
    if(get_favorite_place(p)) {
      ss << activity_lookup(p) << ": ";
      ss << get_favorite_place_label(p) << " ";
    }
  }
  return ss.str();
}

std::string Activities::to_string(Person* self) {
  std::stringstream ss;
  ss << "Activities for person " << self->get_id() << ": ";
  for(int p = 0; p < Activity_index::FAVORITE_PLACES; ++p) {
    if(get_favorite_place(p)) {
      ss << activity_lookup(p) << ": ";
      ss << get_favorite_place_id(p) << " ";
    }
  }
  return ss.str();
}

unsigned char Activities::get_deme_id() {
  Place* p;
  if(this->is_traveling_outside) {
    p = get_stored_household();
  } else {
    p = get_household();
  }
  assert(p->is_household());
  return static_cast<Household*>(p)->get_deme_id();
}

void Activities::move_to_new_house(Person* self, Place* house) {

  FRED_VERBOSE(1, "move_to_new_house person %d house %s\n", self->get_id(), house->get_label());

  // everyone must have a household
  assert(house != NULL); 

  bool is_former_group_quarters_resident = get_household()->is_group_quarters();
  if(is_former_group_quarters_resident || house->is_group_quarters()) {
    FRED_VERBOSE(1, "MOVE STARTED GROUP QUARTERS: person %d profile %c oldhouse %s newhouse %s\n",
      self->get_id(), self->get_profile(), get_household()->get_label(), house->get_label());
  }
  // re-assign school and work activities
  change_household(house);

  if(is_former_group_quarters_resident || house->is_group_quarters()) {
    // this will re-assign school and work activities
    this->update_profile(self);
    FRED_VERBOSE(1, "MOVE FINISHED GROUP QUARTERS: person %d profile %c oldhouse %s newhouse %s\n",
      self->get_id(), self->get_profile(), get_household()->get_label(), house->get_label());
  }
}

void Activities::terminate(Person* self) {
  if(this->get_travel_status()) {
    if(this->is_traveling && !this->is_traveling_outside) {
      restore_favorite_places();
    }
    Travel::terminate_person(self);
  }

  //If the agent was hospitalized, restore original favorite places
  if(this->is_hospitalized) {
    restore_favorite_places();
  }

  // decrease the population in county of residence
  int index = get_household()->get_county_index();
  Global::Places.decrement_population_of_county_with_index(index);

  // withdraw from society
  unenroll_from_favorite_places();
}

void Activities::end_of_run() {
}

int Activities::get_visiting_health_status(Person* self, Place* place, int day, int disease_id) {

  assert(Global::Visit_Home_Neighborhood_Unless_Infectious);

  // assume we are not visiting this place today
  int status = 0;

  // traveling abroad?
  if(this->is_traveling_outside) {
    return status;
  }

  if(day > this->schedule_updated) {
    // get list of places to visit today
    update_schedule(self, day);

    // noninfectious people stay in neighborhood
    set_neighborhood(this->home_neighborhood);
    // assert(Global::Visit_Home_Neighborhood_Unless_Infectious);
  }

  // see if the given place is on my schedule today
  for(int i = 0; i < Activity_index::FAVORITE_PLACES; ++i) {
    if(this->on_schedule[i] && get_favorite_place(i) == place) {
      if(self->is_susceptible(disease_id)) {
        status = 1;
        break;
      } else if(self->is_infectious(disease_id)) {
        status = 2;
        break;
      } else {
        status = 3;
        break;
      }
    }
  }
  return status;
}

void Activities::update_enrollee_index(Place * place, int new_index) {
  for(int i = 0; i < Activity_index::FAVORITE_PLACES; ++i) {
    if (place == get_favorite_place(i)) {
      FRED_VERBOSE(1,"update_enrollee_index for person %d i %d new_index %d\n", myself->get_id(), i, new_index);
      link[i].update_enrollee_index(new_index);
      return;
    }
  }
  FRED_VERBOSE(0, "update_enrollee_index: person %d place %d %s not found in favorite places: ",
	       myself->get_id(), place->get_id(), place->get_label());
  
  for(int i = 0; i < Activity_index::FAVORITE_PLACES; ++i) {
    Place* place = get_favorite_place(i);
    printf("%s ", place ? place->get_label() : "NULL");
  }
  printf("\n");
  assert(0);
}

///////////////////////////////////

void Activities::clear_favorite_places() {
  for(int i = 0; i < Activity_index::FAVORITE_PLACES; ++i) {
    if (link[i].is_enrolled()) {
      link[i].unenroll(myself);
    }
    assert(link[i].get_place() == NULL);
  }
}
  
void Activities::enroll_in_favorite_place(int i) {
  Place* place = get_favorite_place(i);
  if(place != NULL) {
    link[i].enroll(myself, place);
  }
}

void Activities::enroll_in_favorite_places() {
  for(int i = 0; i < Activity_index::FAVORITE_PLACES; ++i) {
    enroll_in_favorite_place(i);
  }
}

void Activities::unenroll_from_favorite_place(int i) {
  Place* place = get_favorite_place(i);
  if (place != NULL) {
    link[i].unenroll(myself);
  }
}

void Activities::unenroll_from_favorite_places() {
  for(int i = 0; i < Activity_index::FAVORITE_PLACES; ++i) {
    unenroll_from_favorite_place(i);
  }
  clear_favorite_places();
}

void Activities::store_favorite_places() {
  this->stored_favorite_places = new Place* [Activity_index::FAVORITE_PLACES];
  for(int i = 0; i < Activity_index::FAVORITE_PLACES; ++i) {
    this->stored_favorite_places[i] = get_favorite_place(i);
  }
}

void Activities::restore_favorite_places() {
  for(int i = 0; i < Activity_index::FAVORITE_PLACES; ++i) {
    set_favorite_place(i, stored_favorite_places[i]);
  }
  delete[] stored_favorite_places;
}

int Activities::get_favorite_place_id(int p) {
  return get_favorite_place(p) == NULL ? -1 : get_favorite_place(p)->get_id();
}

const char * Activities::get_favorite_place_label(int p) {
  return (get_favorite_place(p) == NULL) ? "NULL" : get_favorite_place(p)->get_label();
}


void Activities::set_favorite_place(int i, Place* place) {
  if (place) {
    FRED_VERBOSE(1, "SET FAVORITE PLACE %d to place %d %s\n",i, place->get_id(), place->get_label());
  }
  else {
    FRED_VERBOSE(1, "SET FAVORITE PLACE %d to NULL\n",i);
  }
  // update link if necessary
  Place* old_place = get_favorite_place(i);
  FRED_VERBOSE(1, "old place %s\n", old_place? old_place->get_label():"NULL");
  if (place != old_place) {
    if (old_place != NULL) {
      // remove old link
      // printf("remove old link\n");
      link[i].unenroll(myself);
    }
    if (place != NULL) {
      link[i].enroll(myself, place);
    }
  }
  FRED_VERBOSE(1, "set favorite place finished\n");
}

bool Activities::is_present(Person *self, int sim_day, Place *place) {

  // not here if traveling abroad
  if(this->is_traveling_outside) {
    return false;
  }

  // update list of places to visit today if not already done
  if(sim_day > this->schedule_updated) {
    update_schedule(self, sim_day);
  }

  // see if this place is on the list
  for(int i = 0; i < Activity_index::FAVORITE_PLACES; ++i) {
    if(get_favorite_place(i) == place && this->on_schedule[i]) {
      return true;
    }
  }
  return false;
}
<|MERGE_RESOLUTION|>--- conflicted
+++ resolved
@@ -163,12 +163,8 @@
   this->home_neighborhood = NULL;
   this->profile = UNDEFINED_PROFILE;
   this->schedule_updated = -1;
-<<<<<<< HEAD
   this->stored_favorite_places = NULL;
-=======
-  this->tmp_favorite_places_map = NULL;
   this->primary_healthcare_facility = NULL;
->>>>>>> 565f4927
   this->is_traveling = false;
   this->is_traveling_outside = false;
   this->is_hospitalized = false;
@@ -504,61 +500,6 @@
   }
 }
 
-<<<<<<< HEAD
-=======
-void Activities::add_visitor_to_infectious_places(Person* self, int sim_day) {
-  // skip scheduled activities if traveling abroad
-  if(this->is_traveling_outside) {
-    return;
-  }
-
-  if(sim_day > this->schedule_updated) {
-    // get list of places to visit today
-    update_schedule(self, sim_day);
-  }
-
-  if(this->on_schedule.any()) {
-    for(int disease_id = 0; disease_id < Global::Diseases.get_number_of_diseases(); ++disease_id) {
-      if(self->is_susceptible(disease_id)) {
-        join_susceptible_lists_at_favorite_places(self, disease_id);
-      } else {
-        if(Global::Enable_Vector_Transmission) {
-          if(!self->is_infectious(disease_id)) {
-            join_nonsusceptible_lists_at_favorite_places(self, disease_id);
-          }
-        }
-      }
-    }
-  }
-}
-
-void Activities::update_activities_while_traveling(Person* self, int sim_day) {
-
-  // skip scheduled activities if traveling abroad
-  if(this->is_traveling_outside) {
-    return;
-  }
-
-  if(sim_day > this->schedule_updated) {
-    // get list of places to visit today
-    update_schedule(self, sim_day);
-  }
-
-  if(this->on_schedule.any()) {
-    for(int disease_id = 0; disease_id < Global::Diseases.get_number_of_diseases(); ++disease_id) {
-      if(self->is_susceptible(disease_id)) {
-        join_susceptible_lists_at_favorite_places(self, disease_id);
-      } else {
-        if(Global::Enable_Vector_Transmission) {
-          if(!self->is_infectious(disease_id)) {
-            join_nonsusceptible_lists_at_favorite_places(self, disease_id);
-          }
-        }
-      }
-    }
-  }
-}
->>>>>>> 565f4927
 
 void Activities::update_schedule(Person* self, int sim_day) {
 
@@ -1465,7 +1406,6 @@
       School* s = static_cast<School*>(get_school());
       // check if too old for current school
       if(s->get_max_grade() < age) {
-<<<<<<< HEAD
 	FRED_VERBOSE(1,"PERSON %d AGE %d TOO OLD FOR SCHOOL %s\n", self->get_id(), age, s->get_label());
 	if(age < Global::ADULT_AGE) {
 	  // find another school
@@ -1490,32 +1430,6 @@
 		       self->get_id(), age, self->get_sex(), get_workplace()->get_label(), get_office()->get_label());
 	}
 	return;
-=======
-        FRED_VERBOSE(1,"PERSON %d AGE %d TOO OLD FOR SCHOOL %s\n", self->get_id(), age, s->get_label());
-        if(age < Global::ADULT_AGE) {
-          // find another school
-          change_school(self, NULL);
-          assign_school(self);
-          assert(get_school() && get_classroom());
-          FRED_VERBOSE(1,"STUDENT_UPDATE PERSON %d AGE %d CHANGING TO SCHOOL %s SIZE %d ORIG %d CLASSROOM %s\n",
-            self->get_id(), age, get_school()->get_label(), get_school()->get_size(),
-            get_school()->get_orig_size(), get_classroom()->get_label());
-        } else {
-          // time to leave school
-          FRED_VERBOSE(1,"STUDENT_UPDATE PERSON %d AGE %d LEAVING SCHOOL %s SIZE %d ORIG %d CLASSROOM %s\n",
-            self->get_id(), age, get_school()->get_label(), get_school()->get_size(),
-            get_school()->get_orig_size(), get_classroom()->get_label());
-          change_school(self, NULL);
-          Activities::Tracking_data.left_school++;
-          // get a job
-          this->profile = WORKER_PROFILE;
-          assign_workplace(self);
-          initialize_sick_leave();
-          FRED_VERBOSE(1, "CHANGING PROFILE FROM STUDENT TO WORKER: id %d age %d sex %c WORKPLACE %s OFFICE %s\n",
-            self->get_id(), age, self->get_sex(), get_workplace()->get_label(), get_office()->get_label());
-        }
-        return;
->>>>>>> 565f4927
       }
 
       // not too old for current school.
@@ -1525,7 +1439,6 @@
 
       // check if too old for current classroom
       if(c->get_age_level() != age) {
-<<<<<<< HEAD
 	// stay in this school if (1) the school offers this grade and (2) the grade is not too overcrowded (<150%)
 	if(s->get_students_in_grade(age) < 1.5 * s->get_orig_students_in_grade(age)) {
 	  FRED_VERBOSE(1, "CHANGE_GRADES: PERSON %d AGE %d IN SCHOOL %s\n",
@@ -1548,30 +1461,6 @@
 		       get_school()->get_orig_size(), get_classroom()->get_label());
 	}
 	return;
-=======
-        // stay in this school if (1) the school offers this grade and (2) the grade is not too overcrowded (<150%)
-        if(s->get_students_in_grade(age) < 1.5 * s->get_orig_students_in_grade(age)) {
-          FRED_VERBOSE(1, "CHANGE_GRADES: PERSON %d AGE %d IN SCHOOL %s\n",
-            self->get_id(), age, s->get_label());
-          // re-enroll in current school -- this will assign an appropriate grade and classroom.
-          change_school(self, s);
-          assert(get_school() && get_classroom());
-          FRED_VERBOSE(1,"STUDENT_UPDATE PERSON %d AGE %d MOVE TO NEXT GRADE IN SCHOOL %s SIZE %d ORIG %d CLASSROOM %s\n",
-            self->get_id(), age, get_school()->get_label(), get_school()->get_size(), 
-            get_school()->get_orig_size(), get_classroom()->get_label());
-        } else {
-          FRED_VERBOSE(1,"CHANGE_SCHOOLS: PERSON %d AGE %d NO ROOM in GRADE IN SCHOOL %s\n",
-            self->get_id(), age, s->get_label());
-          // find another school
-          change_school(self, NULL);
-          assign_school(self);
-          assert(get_school() && get_classroom());
-          FRED_VERBOSE(1,"STUDENT_UPDATE PERSON %d AGE %d CHANGE TO NEW SCHOOL %s SIZE %d ORIG %d CLASSROOM %s\n",
-            self->get_id(), age, get_school()->get_label(), get_school()->get_size(),
-            get_school()->get_orig_size(), get_classroom()->get_label());
-        }
-        return;
->>>>>>> 565f4927
       }
 
       // current school and classroom are ok
@@ -1582,7 +1471,6 @@
     } else {
       // no current school
       if(age < Global::ADULT_AGE) {
-<<<<<<< HEAD
 	FRED_VERBOSE(1,"ADD_A_SCHOOL: PERSON %d AGE %d HAS NO SCHOOL\n", self->get_id(), age);
 	change_school(NULL);
 	assign_school(self);
@@ -1601,26 +1489,6 @@
 	initialize_sick_leave();
 	FRED_VERBOSE(1, "CHANGING PROFILE FROM STUDENT TO WORKER: id %d age %d sex %c WORKPLACE %s OFFICE %s\n",
 		     self->get_id(), age, self->get_sex(), get_workplace()->get_label(), get_office()->get_label());
-=======
-        FRED_VERBOSE(1,"ADD_A_SCHOOL: PERSON %d AGE %d HAS NO SCHOOL\n", self->get_id(), age);
-        change_school(self, NULL);
-        assign_school(self);
-        assert(get_school() && get_classroom());
-        Activities::Tracking_data.entered_school++;
-        FRED_VERBOSE(1,"STUDENT_UPDATE PERSON %d AGE %d ADDING SCHOOL %s SIZE %d ORIG %d CLASSROOM %s\n",
-          self->get_id(), age, get_school()->get_label(), get_school()->get_size(),
-          get_school()->get_orig_size(), get_classroom()->get_label());
-      } else {
-        // time to leave school
-        FRED_VERBOSE(1,"LEAVING_SCHOOL: PERSON %d AGE %d NO FORMER SCHOOL\n", self->get_id(), age);
-        change_school(self, NULL);
-        // get a job
-        this->profile = WORKER_PROFILE;
-        assign_workplace(self);
-        initialize_sick_leave();
-        FRED_VERBOSE(1, "CHANGING PROFILE FROM STUDENT TO WORKER: id %d age %d sex %c WORKPLACE %s OFFICE %s\n",
-          self->get_id(), age, self->get_sex(), get_workplace()->get_label(), get_office()->get_label());
->>>>>>> 565f4927
       }
     }
     return;
