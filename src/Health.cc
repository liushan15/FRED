/*
  This file is part of the FRED system.

  Copyright (c) 2010-2015, University of Pittsburgh, John Grefenstette,
  Shawn Brown, Roni Rosenfield, Alona Fyshe, David Galloway, Nathan
  Stone, Jay DePasse, Anuroop Sriram, and Donald Burke.

  Licensed under the BSD 3-Clause license.  See the file "LICENSE" for
  more information.
*/

//
//
// File: Health.cc
//
#include <new>
#include <stdexcept>

#include "Age_Map.h"
#include "Antiviral.h"
#include "AV_Health.h"
#include "AV_Manager.h"
#include "Disease.h"
#include "Disease_List.h"
#include "Evolution.h"
#include "Infection.h"
#include "Health.h"
#include "Household.h"
#include "Manager.h"
#include "Past_Infection.h"
#include "Person.h"
#include "Place.h"
#include "Place_List.h"
#include "Population.h"
#include "Random.h"
#include "Utils.h"
#include "Vaccine.h"
#include "Vaccine_Dose.h"
#include "Vaccine_Health.h"
#include "Vaccine_Manager.h"

// static variables
int Health::nantivirals = -1;
Age_Map* Health::asthma_prob = NULL;
Age_Map* Health::COPD_prob = NULL;
Age_Map* Health::chronic_renal_disease_prob = NULL;
Age_Map* Health::diabetes_prob = NULL;
Age_Map* Health::heart_disease_prob = NULL;
Age_Map* Health::hypertension_prob = NULL;
Age_Map* Health::hypercholestrolemia_prob = NULL;

Age_Map* Health::asthma_hospitalization_prob_mult = NULL;
Age_Map* Health::COPD_hospitalization_prob_mult = NULL;
Age_Map* Health::chronic_renal_disease_hospitalization_prob_mult = NULL;
Age_Map* Health::diabetes_hospitalization_prob_mult = NULL;
Age_Map* Health::heart_disease_hospitalization_prob_mult = NULL;
Age_Map* Health::hypertension_hospitalization_prob_mult = NULL;
Age_Map* Health::hypercholestrolemia_hospitalization_prob_mult = NULL;

Age_Map* Health::asthma_case_fatality_prob_mult = NULL;
Age_Map* Health::COPD_case_fatality_prob_mult = NULL;
Age_Map* Health::chronic_renal_disease_case_fatality_prob_mult = NULL;
Age_Map* Health::diabetes_case_fatality_prob_mult = NULL;
Age_Map* Health::heart_disease_case_fatality_prob_mult = NULL;
Age_Map* Health::hypertension_case_fatality_prob_mult = NULL;
Age_Map* Health::hypercholestrolemia_case_fatality_prob_mult = NULL;

Age_Map* Health::pregnancy_hospitalization_prob_mult = NULL;
Age_Map* Health::pregnancy_case_fatality_prob_mult = NULL;

bool Health::is_initialized = false;

// health protective behavior parameters
int Health::Days_to_wear_face_masks = 0;
double Health::Face_mask_compliance = 0.0;
double Health::Hand_washing_compliance = 0.0;

double Health::Hh_income_susc_mod_floor = 0.0;

double Health::health_insurance_distribution[Insurance_assignment_index::UNSET];
int Health::health_insurance_cdf_size = 0;

// static method called in main (Fred.cc)

void Health::initialize_static_variables() {
  //Setup the static variables if they aren't already initialized
  if(!Health::is_initialized) {

    Params::get_param_from_string("days_to_wear_face_masks", &(Health::Days_to_wear_face_masks));
    Params::get_param_from_string("face_mask_compliance", &(Health::Face_mask_compliance));
    Params::get_param_from_string("hand_washing_compliance", &(Health::Hand_washing_compliance));

    int temp_int = 0;

    if(Global::Enable_hh_income_based_susc_mod) {
      Params::get_param_from_string("hh_income_susc_mod_floor", &(Health::Hh_income_susc_mod_floor));
    }

    if(Global::Enable_Chronic_Condition) {
      Health::asthma_prob = new Age_Map("Asthma Probability");
      Health::asthma_prob->read_from_input("asthma_prob");
      Health::asthma_hospitalization_prob_mult = new Age_Map("Asthma Hospitalization Probability Mult");
      Health::asthma_hospitalization_prob_mult->read_from_input("asthma_hospitalization_prob_mult");
      Health::asthma_case_fatality_prob_mult = new Age_Map("Asthma Case Fatality Probability Mult");
      Health::asthma_case_fatality_prob_mult->read_from_input("asthma_case_fatality_prob_mult");

      Health::COPD_prob = new Age_Map("COPD Probability");
      Health::COPD_prob->read_from_input("COPD_prob");
      Health::COPD_hospitalization_prob_mult = new Age_Map("COPD Hospitalization Probability Mult");
      Health::COPD_hospitalization_prob_mult->read_from_input("COPD_hospitalization_prob_mult");
      Health::COPD_case_fatality_prob_mult = new Age_Map("COPD Case Fatality Probability Mult");
      Health::COPD_case_fatality_prob_mult->read_from_input("COPD_case_fatality_prob_mult");

      Health::chronic_renal_disease_prob = new Age_Map("Chronic Renal Disease Probability");
      Health::chronic_renal_disease_prob->read_from_input("chronic_renal_disease_prob");
      Health::chronic_renal_disease_hospitalization_prob_mult = new Age_Map("Chronic Renal Disease Hospitalization Probability Mult");
      Health::chronic_renal_disease_hospitalization_prob_mult->read_from_input("chronic_renal_disease_hospitalization_prob_mult");
      Health::chronic_renal_disease_case_fatality_prob_mult = new Age_Map("Chronic Renal Disease Case Fatality Probability Mult");
      Health::chronic_renal_disease_case_fatality_prob_mult->read_from_input("chronic_renal_disease_case_fatality_prob_mult");

      Health::diabetes_prob = new Age_Map("Diabetes Probability");
      Health::diabetes_prob->read_from_input("diabetes_prob");
      Health::diabetes_hospitalization_prob_mult = new Age_Map("Diabetes Hospitalization Probability Mult");
      Health::diabetes_hospitalization_prob_mult->read_from_input("diabetes_hospitalization_prob_mult");
      Health::diabetes_case_fatality_prob_mult = new Age_Map("Diabetes Case Fatality Probability Mult");
      Health::diabetes_case_fatality_prob_mult->read_from_input("diabetes_case_fatality_prob_mult");

      Health::heart_disease_prob = new Age_Map("Heart Disease Probability");
      Health::heart_disease_prob->read_from_input("heart_disease_prob");
      Health::heart_disease_hospitalization_prob_mult = new Age_Map("Heart Disease Hospitalization Probability Mult");
      Health::heart_disease_hospitalization_prob_mult->read_from_input("heart_disease_hospitalization_prob_mult");
      Health::heart_disease_case_fatality_prob_mult = new Age_Map("Heart Disease Case Fatality Probability Mult");
      Health::heart_disease_case_fatality_prob_mult->read_from_input("heart_disease_case_fatality_prob_mult");

      Health::hypertension_prob = new Age_Map("Hypertension Probability");
      Health::hypertension_prob->read_from_input("hypertension_prob");
      Health::hypertension_hospitalization_prob_mult = new Age_Map("Hypertension Hospitalization Probability Mult");
      Health::hypertension_hospitalization_prob_mult->read_from_input("hypertension_hospitalization_prob_mult");
      Health::hypertension_case_fatality_prob_mult = new Age_Map("Hypertension Case Fatality Probability Mult");
      Health::hypertension_case_fatality_prob_mult->read_from_input("hypertension_case_fatality_prob_mult");

      Health::hypercholestrolemia_prob = new Age_Map("Hypercholestrolemia Probability");
      Health::hypercholestrolemia_prob->read_from_input("hypercholestrolemia_prob");
      Health::hypercholestrolemia_hospitalization_prob_mult = new Age_Map("Hypercholestrolemia Hospitalization Probability Mult");
      Health::hypercholestrolemia_hospitalization_prob_mult->read_from_input("hypercholestrolemia_hospitalization_prob_mult");
      Health::hypercholestrolemia_case_fatality_prob_mult = new Age_Map("Hypercholestrolemia Case Fatality Probability Mult");
      Health::hypercholestrolemia_case_fatality_prob_mult->read_from_input("hypercholestrolemia_case_fatality_prob_mult");

      Health::pregnancy_hospitalization_prob_mult = new Age_Map("Pregnancy Hospitalization Probability Mult");
      Health::pregnancy_hospitalization_prob_mult->read_from_input("pregnancy_hospitalization_prob_mult");
      Health::pregnancy_case_fatality_prob_mult = new Age_Map("Pregnancy Case Fatality Probability Mult");
      Health::pregnancy_case_fatality_prob_mult->read_from_input("pregnancy_case_fatality_prob_mult");
    }

    if(Global::Enable_Health_Insurance) {

      Health::health_insurance_cdf_size = Params::get_param_vector((char*)"health_insurance_distribution", Health::health_insurance_distribution);

      // convert to cdf
      double stotal = 0;
      for(int i = 0; i < Health::health_insurance_cdf_size; ++i) {
        stotal += Health::health_insurance_distribution[i];
      }
      if(stotal != 100.0 && stotal != 1.0) {
        Utils::fred_abort("Bad distribution health_insurance_distribution params_str\nMust sum to 1.0 or 100.0\n");
      }
      double cumm = 0.0;
      for(int i = 0; i < Health::health_insurance_cdf_size; ++i) {
        Health::health_insurance_distribution[i] /= stotal;
        Health::health_insurance_distribution[i] += cumm;
        cumm = Health::health_insurance_distribution[i];
      }
    }

    Health::is_initialized = true;
  }
}

Insurance_assignment_index::e Health::get_health_insurance_from_distribution() {
  if(Global::Enable_Health_Insurance && Health::is_initialized) {
    int i = Random::draw_from_distribution(Health::health_insurance_cdf_size, Health::health_insurance_distribution);
    return Health::get_insurance_type_from_int(i);
  } else {
    return Insurance_assignment_index::UNSET;
  }
}

double Health::get_chronic_condition_case_fatality_prob_mult(double real_age, Chronic_condition_index::e cond_idx) {
  if(Global::Enable_Chronic_Condition && Health::is_initialized) {
    assert(cond_idx >= Chronic_condition_index::ASTHMA);
    assert(cond_idx < Chronic_condition_index::CHRONIC_MEDICAL_CONDITIONS);
    switch(cond_idx) {
    case Chronic_condition_index::ASTHMA:
      return Health::asthma_case_fatality_prob_mult->find_value(real_age);
    case Chronic_condition_index::COPD:
      return Health::COPD_case_fatality_prob_mult->find_value(real_age);
    case Chronic_condition_index::CHRONIC_RENAL_DISEASE:
      return Health::chronic_renal_disease_case_fatality_prob_mult->find_value(real_age);
    case Chronic_condition_index::DIABETES:
      return Health::diabetes_case_fatality_prob_mult->find_value(real_age);
    case Chronic_condition_index::HEART_DISEASE:
      return Health::heart_disease_case_fatality_prob_mult->find_value(real_age);
    case Chronic_condition_index::HYPERTENSION:
      return Health::hypertension_case_fatality_prob_mult->find_value(real_age);
    case Chronic_condition_index::HYPERCHOLESTROLEMIA:
      return Health::hypercholestrolemia_case_fatality_prob_mult->find_value(real_age);
    default:
      return 1.0;
    }
  }
  return 1.0;
}

double Health::get_chronic_condition_hospitalization_prob_mult(double real_age, Chronic_condition_index::e cond_idx) {
  if(Global::Enable_Chronic_Condition && Health::is_initialized) {
    assert(cond_idx >= Chronic_condition_index::ASTHMA);
    assert(cond_idx < Chronic_condition_index::CHRONIC_MEDICAL_CONDITIONS);
    switch(cond_idx) {
    case Chronic_condition_index::ASTHMA:
      return Health::asthma_hospitalization_prob_mult->find_value(real_age);
    case Chronic_condition_index::COPD:
      return Health::COPD_hospitalization_prob_mult->find_value(real_age);
    case Chronic_condition_index::CHRONIC_RENAL_DISEASE:
      return Health::chronic_renal_disease_hospitalization_prob_mult->find_value(real_age);
    case Chronic_condition_index::DIABETES:
      return Health::diabetes_hospitalization_prob_mult->find_value(real_age);
    case Chronic_condition_index::HEART_DISEASE:
      return Health::heart_disease_hospitalization_prob_mult->find_value(real_age);
    case Chronic_condition_index::HYPERTENSION:
      return Health::hypertension_hospitalization_prob_mult->find_value(real_age);
    case Chronic_condition_index::HYPERCHOLESTROLEMIA:
      return Health::hypercholestrolemia_hospitalization_prob_mult->find_value(real_age);
    default:
      return 1.0;
    }
  }
  return 1.0;
}

Health::Health() {
  this->alive = true;
  this->av_health = NULL;
  this->checked_for_av = NULL;
  this->vaccine_health = NULL;
  this->has_face_mask_behavior = false;
  this->wears_face_mask_today = false;
  this->days_wearing_face_mask = 0;
  this->washes_hands = false;
  this->days_symptomatic = 0;
  this->previous_infection_serotype = 0;
  this->insurance_type = Insurance_assignment_index::UNSET;
  this->infection = NULL;
  this->immunity_end_date = NULL;
  this->infectee_count = NULL;
  this->susceptibility_multp = NULL;
}

void Health::setup(Person* self) {
  this->myself = self;
  FRED_VERBOSE(1, "Health::setup for person %d\n", self->get_id());
  this->alive = true;
  this->intervention_flags = intervention_flags_type();
  // infection pointers stored in statically allocated array (length of which
  // is determined by static constant Global::MAX_NUM_DISEASES)
  this->susceptible = fred::disease_bitset();
  this->infectious = fred::disease_bitset();
  this->symptomatic = fred::disease_bitset();
  this->recovered_today = fred::disease_bitset();
  this->recovered = fred::disease_bitset();
  this->immunity = fred::disease_bitset();
  // Determines if the agent is at risk
  this->at_risk = fred::disease_bitset();
  
  // Determine if the agent washes hands
  this->washes_hands = false;
  if(Health::Hand_washing_compliance > 0.0) {
    this->washes_hands = (Random::draw_random() < Health::Hand_washing_compliance);
  }

  // Determine if the agent will wear a face mask if sick
  this->has_face_mask_behavior = false;
  this->wears_face_mask_today = false;
  this->days_wearing_face_mask = 0;
  if(Health::Face_mask_compliance > 0.0) {
    if(Random::draw_random()<Health::Face_mask_compliance) {
      this->has_face_mask_behavior = true;
    }
    // printf("FACEMASK: has_face_mask_behavior = %d\n", this->has_face_mask_behavior?1:0);
  }

  int diseases = Global::Diseases.get_number_of_diseases();
  FRED_VERBOSE(1, "Health::setup diseases %d\n", diseases);
  this->infection = new Infection* [diseases];
  this->susceptibility_multp = new double [diseases];
  this->infectee_count = new int [diseases];
  this->immunity_end_date = new int [diseases];
  this->past_infections = new past_infections_type [diseases];

  for(int disease_id = 0; disease_id < diseases; disease_id++) {

    this->infection[disease_id] = NULL;
    this->susceptibility_multp[disease_id] = 1.0;
    this->infectee_count[disease_id] = 0;
    this->immunity_end_date[disease_id] = -1;
    this->past_infections[disease_id].clear();

    become_susceptible(self, disease_id);
    Disease* disease = Global::Diseases.get_disease(disease_id);
    if(!disease->get_at_risk()->is_empty()) {
      double at_risk_prob = disease->get_at_risk()->find_value(self->get_real_age());
      if(Random::draw_random() < at_risk_prob) { // Now a probability <=1.0
        declare_at_risk(disease);
      }
    }
  }

  this->days_symptomatic = 0;
  this->vaccine_health = NULL;
  this->av_health = NULL;
  this->checked_for_av = NULL;
  this->previous_infection_serotype = -1;

  if(Health::nantivirals == -1) {
    Params::get_param_from_string("number_antivirals", &Health::nantivirals);
  }

  if(Global::Enable_Chronic_Condition && Health::is_initialized) {
    double prob = 0.0;
    prob = Health::asthma_prob->find_value(self->get_real_age());
    set_is_asthmatic((Random::draw_random() < prob));

    prob = Health::COPD_prob->find_value(self->get_real_age());
    set_has_COPD((Random::draw_random() < prob));

    prob = Health::chronic_renal_disease_prob->find_value(self->get_real_age());
    set_has_chronic_renal_disease((Random::draw_random() < prob));

    prob = Health::diabetes_prob->find_value(self->get_real_age());
    set_is_diabetic((Random::draw_random() < prob));

    prob = Health::heart_disease_prob->find_value(self->get_real_age());
    set_has_heart_disease((Random::draw_random() < prob));

    prob = Health::hypertension_prob->find_value(self->get_real_age());
    set_has_hypertension((Random::draw_random() < prob));

    prob = Health::hypercholestrolemia_prob->find_value(self->get_real_age());
    set_has_hypercholestrolemia((Random::draw_random() < prob));
  }
}

Health::~Health() {
  // delete Infection objects pointed to
  for(size_t i = 0; i < Global::Diseases.get_number_of_diseases(); ++i) {
    delete this->infection[i];
  }

  if(this->vaccine_health) {
    for(unsigned int i = 0; i < this->vaccine_health->size(); i++) {
      delete (*this->vaccine_health)[i];
    }
    this->vaccine_health->clear();
    delete this->vaccine_health;
  }

  if(this->av_health) {
    for(unsigned int i = 0; i < this->av_health->size(); i++) {
      delete (*this->av_health)[i];
    }
    this->av_health->clear();
    delete this->av_health;
  }

  if(this->checked_for_av) {
    delete this->checked_for_av;
  }
}

void Health::become_susceptible(Person* self, int disease_id) {
  if(this->susceptible.test(disease_id)) {
    FRED_STATUS(0, "person %d is already SUSCEPTIBLE for disease %d\n",
		self->get_id(), disease_id);
    return;
  }
  assert(this->infection[disease_id] == NULL);
  this->susceptibility_multp[disease_id] = 1.0;
  this->susceptible.set(disease_id);
  assert(is_susceptible(disease_id));
  FRED_STATUS(1, "person %d is now SUSCEPTIBLE for disease %d\n",
	      self->get_id(), disease_id);
}

void Health::become_susceptible_by_vaccine_waning(Person* self, int disease_id) {
  if(this->susceptible.test(disease_id)) {
    return;
  }
  if(this->infection[disease_id] == NULL) {
    // not already infected
    this->susceptibility_multp[disease_id] = 1.0;
    this->susceptible.set(disease_id);
    FRED_STATUS(1, "person %d is now SUSCEPTIBLE for disease %d\n",
		self->get_id(), disease_id);
  } else {
    FRED_STATUS(1, "person %d had no vaccine waning because was already infected with disease %d\n",
		self->get_id(), disease_id);
  }
}

void Health::become_exposed(Person* self, int disease_id, Person *infector, Place* place, int day) {

  // FRED_VERBOSE(0, "become_exposed: person %d dis_id %d day %d\n", self->get_id(), disease_id, day);

  if(this->infection[disease_id] != NULL) {
    Utils::fred_abort("DOUBLE EXPOSURE: person %d dis_id %d day %d\n", self->get_id(), disease_id, day);
  }

  this->infectious.reset(disease_id);
  this->symptomatic.reset(disease_id);
  Disease *disease = Global::Diseases.get_disease(disease_id);
<<<<<<< HEAD
=======

>>>>>>> b88691bb
  this->infection[disease_id] = Infection::get_new_infection(disease, infector, self, place, day);
  //FRED_VERBOSE(0, "setup infection: person %d dis_id %d day %d\n", self->get_id(), disease_id, day);
  this->infection[disease_id]->setup();
  this->infection[disease_id]->report_infection(day);
  self->become_unsusceptible(disease);
  this->immunity_end_date[disease_id] = -1;
  if(self->get_household() != NULL) {
    self->get_household()->set_exposed(disease_id);
    self->set_exposed_household(self->get_household()->get_index());
  }

  if(Global::Verbose > 0) {
    if(place == NULL) {
      FRED_STATUS(1, "SEEDED person %d with disease %d\n", self->get_id(), disease_id);
    } else {
      FRED_STATUS(1, "EXPOSED person %d to disease %d\n", self->get_id(), disease_id);
    }
  }

  if (Global::Enable_Vector_Transmission && Global::Diseases.get_number_of_diseases() > 1) {
    // special check for multi-serotype dengue:
    if(this->previous_infection_serotype == -1) {
      // remember this infection's serotype
      this->previous_infection_serotype = disease_id;
      // after the first infection, become immune to other two serotypes.
      for(int sero = 0; sero < Global::Diseases.get_number_of_diseases(); ++sero) {
	// if (sero == previous_infection_serotype) continue;
	if(sero == disease_id) {
	  continue;
	}
	FRED_STATUS(1, "DENGUE: person %d now immune to serotype %d\n", self->get_id(), sero);
	this->become_unsusceptible(self, Global::Diseases.get_disease(sero));
      }
    } else {
      // after the second infection, become immune to other two serotypes.
      for(int sero = 0; sero < Global::Diseases.get_number_of_diseases(); ++sero) {
	if(sero == previous_infection_serotype) {
	  continue;
	}
	if(sero == disease_id) {
	  continue;
	}
	FRED_STATUS(1, "DENGUE: person %d now immune to serotype %d\n", self->get_id(), sero);
	this->become_unsusceptible(self, Global::Diseases.get_disease(sero));
      }
    }
  }
}

void Health::become_unsusceptible(Person* self, Disease* disease) {
  int disease_id = disease->get_id();
  if(this->susceptible.test(disease_id) == false) {
    return;
  }
  this->susceptible.reset(disease_id);
  FRED_STATUS(1, "person %d is now UNSUSCEPTIBLE for disease %d\n",
	      self->get_id(), disease_id);
}

void Health::become_infectious(Person* self, Disease* disease) {
  int disease_id = disease->get_id();
  assert(this->infection[disease_id] != NULL);
  this->infectious.set(disease_id);
  int household_index = self->get_exposed_household_index();
  Household* h = Global::Places.get_household_ptr(household_index);
  h->set_human_infectious(disease_id);
  FRED_STATUS(1, "person %d is now INFECTIOUS for disease %d\n", self->get_id(),
	      disease_id);
}

void Health::become_symptomatic(Person* self, Disease* disease) {
  int disease_id = disease->get_id();
  assert(this->infection[disease_id] != NULL);
  if(this->symptomatic.test(disease_id)) {
    return;
  }
  this->symptomatic.set(disease_id);
  FRED_STATUS(1, "person %d is now SYMPTOMATIC for disease %d\n",
	      self->get_id(), disease_id);
}

void Health::become_asymptomatic(Person* self, Disease* disease) {
  int disease_id = disease->get_id();
  assert(this->infection[disease_id] != NULL);
  if(this->symptomatic.test(disease_id)) {
    this->symptomatic.reset(disease_id);
  }
  FRED_STATUS(1, "person %d is now ASYMPTOMATIC for disease %d\n",
	      self->get_id(), disease_id);
}

void Health::recover(Person* self, Disease* disease) {
  int disease_id = disease->get_id();
  // assert(this->infection[disease_id] != NULL);
  FRED_STATUS(1, "person %d is now RECOVERED for disease %d\n", self->get_id(),
	      disease_id);
  become_removed(self, disease_id);
  this->recovered_today.set(disease_id);
  this->recovered.set(disease_id);
  int household_index = self->get_exposed_household_index();
  Household* h = Global::Places.get_household_ptr(household_index);
  h->set_recovered(disease_id);
  h->reset_human_infectious();
  self->reset_neighborhood();
}

void Health::become_removed(Person* self, int disease_id) {
  this->susceptible.reset(disease_id);
  this->infectious.reset(disease_id);
  this->symptomatic.reset(disease_id);
  FRED_STATUS(1, "person %d is now REMOVED for disease %d\n", self->get_id(),
	      disease_id);
}

void Health::become_immune(Person* self, Disease* disease) {
  int disease_id = disease->get_id();
  disease->become_immune(self, this->susceptible.test(disease_id),
      this->infectious.test(disease_id), this->symptomatic.test(disease_id));
  this->immunity.set(disease_id);
  this->susceptible.reset(disease_id);
  this->infectious.reset(disease_id);
  this->symptomatic.reset(disease_id);
  FRED_STATUS(0, "person %d is now IMMUNE for disease %d\n", self->get_id(),
	      disease_id);
}


void Health::update_infection(int day, int disease_id) {
  if (this->infection[disease_id] != NULL) {
    this->infection[disease_id]->update(day);
  }

  // if this infections is fatal today, add this person to the
  // population's death_list

  if(this->infection[disease_id]->is_fatal(day)) {
    FRED_VERBOSE(0,"DISEASE %d is FATAL: day %d person %d\n", disease_id, day, myself->get_id());
    // queue removal from population
    Global::Pop.prepare_to_die(day, myself);
    return;
  }
  
  // if the infection_update called recover(), it is now safe to
  // collect the immunity_end date and delete the Infection object
  if(this->recovered_today.test(disease_id)) {
    this->immunity_end_date[disease_id] = this->infection[disease_id]->get_immunity_end_date();

    // TODO: encapsulate the following in infection[disease_id]->store_previous_infections(day);
    /*
      if(infection[disease_id]->provides_immunity()) {
      std::vector<int> strains;
      this->infection[disease_id]->get_strains(strains);
      std::vector<int>::iterator itr = strains.begin();
      for(; itr != strains.end(); ++itr) {
      int strain = *itr;
      int recovery_date = this->infection[disease_id]->get_infectious_end_date();
      int age_at_exposure = self->get_age();
      this->past_infections[disease_id].push_back(Past_Infection(strain, recovery_date, age_at_exposure));
      }
      }
    */

    // delete the infection object
    delete this->infection[disease_id];
    this->infection[disease_id] = NULL;
  }
  else {
    // update days_symptomatic if needed
    if(this->is_symptomatic(disease_id)) {
      int days_symp_so_far = (day - this->get_symptoms_start_date(disease_id));
      if(days_symp_so_far > this->days_symptomatic) {
	this->days_symptomatic = days_symp_so_far;
      }
    }
  }

  if(this->has_face_mask_behavior) {
    this->update_face_mask_decision(myself, day);
  }
  
} // end Health::update_infection //


void Health::update_face_mask_decision(Person* self, int day) {
  // printf("update_face_mask_decision entered on day %d for person %d\n", day, self->get_id());

  // should we start use face mask?
  if(this->is_symptomatic(day) && this->days_wearing_face_mask == 0) {
    FRED_VERBOSE(1, "FACEMASK: person %d starts wearing face mask on day %d\n", self->get_id(), day);
    this->start_wearing_face_mask();
  }

  // should we stop using face mask?
  if(this->is_wearing_face_mask()) {
    if (this->is_symptomatic(day) && this->days_wearing_face_mask < Health::Days_to_wear_face_masks) {
      this->days_wearing_face_mask++;
    } else {
      FRED_VERBOSE(1, "FACEMASK: person %d stops wearing face mask on day %d\n", self->get_id(), day);
      this->stop_wearing_face_mask();
    }
  }
}

void Health::update_interventions(Person* self, int day) {
  // if deceased, health status should have been cleared during population
  // update (by calling Person->die(), then Health->die(), which will reset (bool) alive
  if(!(this->alive)) {
    return;
  }
  if(this->intervention_flags.any()) {
    // update vaccine status
    if(this->intervention_flags[Intervention_flag::TAKES_VACCINE]) {
      int size = (int)(this->vaccine_health->size());
      for(int i = 0; i < size; ++i) {
        (*this->vaccine_health)[i]->update(day, self->get_real_age());
      }
    }
    // update antiviral status
    if(this->intervention_flags[Intervention_flag::TAKES_AV]) {
      for(av_health_itr i = this->av_health->begin(); i != this->av_health->end(); ++i) {
        (*i)->update(day);
      }
    }
  }
} // end Health::update_interventions

void Health::declare_at_risk(Disease* disease) {
  int disease_id = disease->get_id();
  this->at_risk.set(disease_id);
}

void Health::advance_seed_infection(int disease_id, int days_to_advance) {
  assert(this->infection[disease_id] != NULL);
  this->infection[disease_id]->advance_seed_infection(days_to_advance);
}

int Health::get_exposure_date(int disease_id) const {
  if(this->infection[disease_id] == NULL) {
    return -1;
  } else {
    return this->infection[disease_id]->get_exposure_date();
  }
}

int Health::get_infectious_start_date(int disease_id) const {
  if(this->infection[disease_id] == NULL) {
    return -1;
  } else {
    return this->infection[disease_id]->get_infectious_start_date();
  }
}

int Health::get_infectious_end_date(int disease_id) const {
  if(this->infection[disease_id] == NULL) {
    return -1;
  } else {
    return this->infection[disease_id]->get_infectious_end_date();
  }
}

int Health::get_symptoms_start_date(int disease_id) const {
  if(this->infection[disease_id] == NULL) {
    return -1;
  } else {
    return this->infection[disease_id]->get_symptoms_start_date();
  }
}

int Health::get_symptoms_end_date(int disease_id) const {
  if(this->infection[disease_id] == NULL) {
    return -1;
  } else {
    return this->infection[disease_id]->get_symptoms_end_date();
  }
}

int Health::get_immunity_end_date(int disease_id) const {
  return this->immunity_end_date[disease_id];
}

bool Health::is_recovered(int disease_id) {
  return this->recovered.test(disease_id);
}


Person* Health::get_infector(int disease_id) const {
  if(this->infection[disease_id] == NULL) {
    return NULL;
  } else {
    return this->infection[disease_id]->get_infector();
  }
}

Place* Health::get_infected_place(int disease_id) const {
  if(this->infection[disease_id] == NULL) {
    return NULL;
  } else {
    return this->infection[disease_id]->get_place();
  }
}

int Health::get_infected_place_id(int disease_id) const {
  Place* place = get_infected_place(disease_id);
  if (place == NULL) {
    return -1;
  }
  else {
    return place->get_id();
  }
}

char Health::get_infected_place_type(int disease_id) const {
  Place* place = get_infected_place(disease_id);
  if (place == NULL) {
    return 'X';
  }
  else {
    return place->get_type();
  }
}

char dummy_label[8];
char* Health::get_infected_place_label(int disease_id) const {
  if(this->infection[disease_id] == NULL) {
    strcpy(dummy_label, "-");
    return dummy_label;
  }
  Place* place = get_infected_place(disease_id);
  if (place == NULL) {
    strcpy(dummy_label, "X");
    return dummy_label;
  }
  else {
    return place->get_label();
  }
}

int Health::get_infectees(int disease_id) const {
  return this->infectee_count[disease_id];
}

double Health::get_susceptibility(int disease_id) const {
  double suscep_multp = this->susceptibility_multp[disease_id];

  if(this->infection[disease_id] == NULL) {
    return suscep_multp;
  } else {
    return this->infection[disease_id]->get_susceptibility() * suscep_multp;
  }
}

double Health::get_infectivity(int disease_id, int day) const {
  if(this->infection[disease_id] == NULL) {
    return 0.0;
  } else {
    return this->infection[disease_id]->get_infectivity(day);
  }
}

double Health::get_symptoms(int disease_id, int day) const {

  if(this->infection[disease_id] == NULL) {
    return 0.0;
  } else {
    return this->infection[disease_id]->get_symptoms(day);
  }
}

//Modify Operators
double Health::get_transmission_modifier_due_to_hygiene(int disease_id) {
  Disease* disease = Global::Diseases.get_disease(disease_id);
  if(this->is_wearing_face_mask() && this->is_washing_hands()) {
    return (1.0 - disease->get_face_mask_plus_hand_washing_transmission_efficacy());
  }
  if(this->is_wearing_face_mask()) {
    return (1.0 - disease->get_face_mask_transmission_efficacy());
  }
  if(this->is_washing_hands()) {
    return (1.0 - disease->get_hand_washing_transmission_efficacy());
  }
  return 1.0;
}

double Health::get_susceptibility_modifier_due_to_hygiene(int disease_id) {
  Disease* disease = Global::Diseases.get_disease(disease_id);
  /*
    if (this->is_wearing_face_mask() && this->is_washing_hands()) {
    return (1.0 - disease->get_face_mask_plus_hand_washing_susceptibility_efficacy());
    }
    if (this->is_wearing_face_mask()) {
    return (1.0 - disease->get_face_mask_susceptibility_efficacy());
    }
  */
  if(this->is_washing_hands()) {
    return (1.0 - disease->get_hand_washing_susceptibility_efficacy());
  }
  return 1.0;
}

double Health::get_susceptibility_modifier_due_to_household_income(int hh_income) {

  if(Global::Enable_hh_income_based_susc_mod) {
    if(hh_income >= Household::get_min_hh_income_90_pct()) {
      return Health::Hh_income_susc_mod_floor;
    } else {
      double rise = 1.0 - Health::Hh_income_susc_mod_floor;
      double run = static_cast<double>(Household::get_min_hh_income() - Household::get_min_hh_income_90_pct());
      double m = rise / run;

      // Equation of line is y - y1 = m(x - x1)
      // y = m*x - m*x1 + y1
      double x = static_cast<double>(hh_income);
      return m * x - m * Household::get_min_hh_income() + 1.0;
    }
  } else {
    return 1.0;
  }
}

void Health::modify_susceptibility(int disease_id, double multp) {
  this->susceptibility_multp[disease_id] *= multp;
}

void Health::modify_infectivity(int disease_id, double multp) {
  if(this->infection[disease_id] != NULL) {
    this->infection[disease_id]->modify_infectivity(multp);
  }
}

void Health::modify_infectious_period(int disease_id, double multp, int cur_day) {
  if(this->infection[disease_id] != NULL) {
    this->infection[disease_id]->modify_infectious_period(multp, cur_day);
  }
}

void Health::modify_asymptomatic_period(int disease_id, double multp, int cur_day) {
  if(this->infection[disease_id] != NULL) {
    this->infection[disease_id]->modify_asymptomatic_period(multp, cur_day);
  }
}

void Health::modify_symptomatic_period(int disease_id, double multp, int cur_day) {
  if(this->infection[disease_id] != NULL) {
    this->infection[disease_id]->modify_symptomatic_period(multp, cur_day);
  }
}

void Health::modify_develops_symptoms(int disease_id, bool symptoms, int cur_day) {
  if(this->infection[disease_id] != NULL
     && ((this->infection[disease_id]->is_infectious(cur_day)
	  && !this->infection[disease_id]->is_symptomatic(cur_day))
	 || !this->infection[disease_id]->is_infectious(cur_day))) {

    this->infection[disease_id]->modify_develops_symptoms(symptoms, cur_day);
    this->symptomatic.set(disease_id);
  }
}

//Medication operators
void Health::take_vaccine(Person* self, Vaccine* vaccine, int day, Vaccine_Manager* vm) {
  // Compliance will be somewhere else
  double real_age = self->get_real_age();
  // Is this our first dose?
  Vaccine_Health * vaccine_health_for_dose = NULL;

  if(this->vaccine_health == NULL) {
    this->vaccine_health = new vaccine_health_type();
  }

  for(unsigned int ivh = 0; ivh < this->vaccine_health->size(); ++ivh) {
    if((*this->vaccine_health)[ivh]->get_vaccine() == vaccine) {
      vaccine_health_for_dose = (*this->vaccine_health)[ivh];
    }
  }

  if(vaccine_health_for_dose == NULL) { // This is our first dose of this vaccine
    this->vaccine_health->push_back(new Vaccine_Health(day, vaccine, real_age, self, vm));
    this->intervention_flags[Intervention_flag::TAKES_VACCINE] = true;
  } else { // Already have a dose, need to take the next dose
    vaccine_health_for_dose->update_for_next_dose(day, real_age);
  }

  if(Global::VaccineTracefp != NULL) {
    fprintf(Global::VaccineTracefp, " id %7d vaccid %3d", self->get_id(),
	    (*this->vaccine_health)[this->vaccine_health->size() - 1]->get_vaccine()->get_ID());
    (*this->vaccine_health)[this->vaccine_health->size() - 1]->printTrace();
    fprintf(Global::VaccineTracefp, "\n");
  }

  return;
}

void Health::take(Antiviral* av, int day) {
  if(this->checked_for_av == NULL) {
    this->checked_for_av = new checked_for_av_type();
    this->checked_for_av->assign(nantivirals, false);
  }
  if(this->av_health == NULL) {
    this->av_health = new av_health_type();
  }
  this->av_health->push_back(new AV_Health(day, av, this));
  this->intervention_flags[Intervention_flag::TAKES_AV] = true;
  return;
}

bool Health::is_on_av_for_disease(int day, int d) const {
  for(unsigned int iav = 0; iav < this->av_health->size(); ++iav) {
    if((*this->av_health)[iav]->get_disease() == d
       && (*this->av_health)[iav]->is_on_av(day)) {
      return true;
    }
  }
  return false;
}

int Health::get_av_start_day(int i) const {
  assert(this->av_health != NULL);
  return (*this->av_health)[i]->get_av_start_day();
}

void Health::infect(Person* self, Person* infectee, int disease_id, Place* place, int day) {
  infectee->become_exposed(disease_id, self, place, day);

#pragma omp atomic
  ++(this->infectee_count[disease_id]);
  
  int exp_day = this->get_exposure_date(disease_id);
  assert(0 <= exp_day);
  Disease* disease = Global::Diseases.get_disease(disease_id);
  disease->increment_cohort_infectee_count(exp_day);

  FRED_STATUS(1, "person %d infected person %d infectees = %d\n",
	      self->get_id(), infectee->get_id(), infectee_count[disease_id]);
}

void Health::update_place_counts(Person* self, int day, int disease_id, Place* place) {
  if(place == NULL) {
    return;
  }
  if(is_infected(disease_id)) {
    // printf("DAY %d person %d place %s ", day, self->get_id(), place->get_label()); 
    if(is_newly_infected(day, disease_id)) {
      place->add_new_infection(disease_id);
      // printf("NEWLY "); 
    }
    place->add_current_infection(disease_id);
    // printf("INFECTED "); 

    if(is_symptomatic(disease_id)) {
      if(is_newly_symptomatic(day, disease_id)) {
        place->add_new_symptomatic_infection(disease_id);
        // printf("NEWLY ");
      }
      place->add_current_symptomatic_infection(disease_id);
      // printf("SYMPTOMATIC"); 
    }
    // printf("\n"); 
  }
}

void Health::terminate(Person* self) {
  for(int disease_id = 0; disease_id < Global::Diseases.get_number_of_diseases(); ++disease_id) {
    if(this->infection[disease_id] != NULL) {
      become_removed(self, disease_id);
    }
  }
}

<|MERGE_RESOLUTION|>--- conflicted
+++ resolved
@@ -417,10 +417,6 @@
   this->infectious.reset(disease_id);
   this->symptomatic.reset(disease_id);
   Disease *disease = Global::Diseases.get_disease(disease_id);
-<<<<<<< HEAD
-=======
-
->>>>>>> b88691bb
   this->infection[disease_id] = Infection::get_new_infection(disease, infector, self, place, day);
   //FRED_VERBOSE(0, "setup infection: person %d dis_id %d day %d\n", self->get_id(), disease_id, day);
   this->infection[disease_id]->setup();
